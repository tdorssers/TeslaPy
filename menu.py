--- conflicted
+++ resolved
@@ -1,355 +1,344 @@
-""" Tesla API menu-based console application using TeslaPy module """
-
-# Author: Tim Dorssers
-
-from __future__ import print_function
-import ssl
-import logging
-import argparse
-import geopy.geocoders  # 1.14.0 or higher required
-from geopy.geocoders import Nominatim
-from geopy.exc import *
-try:
-    import webview  # Optional pywebview 3.0 or higher
-except ImportError:
-    webview = None
-try:
-    from selenium import webdriver  # Optional selenium 3.13.0 or higher
-    from selenium.webdriver.support import expected_conditions as EC
-    from selenium.webdriver.support.ui import WebDriverWait
-except ImportError:
-    webdriver = None
-from teslapy import Tesla
-
-raw_input = vars(__builtins__).get('raw_input', input)  # Py2/3 compatibility
-
-def heading_to_str(deg):
-    return ['NNE', 'NE', 'ENE', 'E', 'ESE', 'SE', 'SSE', 'S', 'SSW', 'SW', 'WSW',
-           'W', 'WNW', 'NW', 'NNW', 'N'][int(abs((deg - 11.25) % 360) / 22.5)]
-
-def show_vehicle_data(vehicle):
-    cl = vehicle['climate_state']
-    ve = vehicle['vehicle_state']
-    dr = vehicle['drive_state']
-    ch = vehicle['charge_state']
-    co = vehicle['vehicle_config']
-    # Lookup address at coordinates
-    coords = '%s, %s' % (dr['latitude'], dr['longitude'])
-    try:
-        osm = Nominatim(user_agent='TeslaPy', proxies=vehicle.tesla.proxies)
-        location = osm.reverse(coords).address
-    except (GeocoderTimedOut, GeocoderUnavailable) as e:
-        logging.error(e)
-        location = coords
-    # Climate state
-    fmt = 'Outside Temperature: {:17} Inside Temperature: {}'
-    print(fmt.format(vehicle.temp_units(cl['outside_temp']),
-                     vehicle.temp_units(cl['inside_temp'])))
-    fmt = 'Driver Temperature Setting: {:10} Passenger Temperature Setting: {}'
-    print(fmt.format(vehicle.temp_units(cl['driver_temp_setting']),
-                     vehicle.temp_units(cl['passenger_temp_setting'])))
-    fmt = 'Is Climate On: {:23} Fan Speed: {}'
-    print(fmt.format(str(cl['is_climate_on']), cl['fan_status']))
-    fmt = 'Driver Seat Heater: {:18} Passenger Seat Heater: {}'
-    print(fmt.format(str(cl['seat_heater_left']), str(cl['seat_heater_right'])))
-    fmt = 'Is Front Defroster On: {:15} Is Rear Defroster On: {}'
-    print(fmt.format(str(cl['is_front_defroster_on']),
-                     str(cl['is_rear_defroster_on'])))
-    print('-' * 80)
-    # Vehicle state
-    fmt = 'Vehicle Name: {:24} Odometer: {}'
-    print(fmt.format(str(ve['vehicle_name']), vehicle.dist_units(ve['odometer'])))
-    fmt = 'Car Version: {:25} Locked: {}'
-    print(fmt.format(ve['car_version'], ve['locked']))
-    door = {0: 'Closed', 1: 'Open'}
-    fmt = 'Driver/Pass Front Door: {:14} Driver/Pass Rear Door: {}/{}'
-    print(fmt.format('%s/%s' % (door.get(ve['df']), door.get(ve['pf'])),
-                     door.get(ve['dr']), door.get(ve['pr'])))
-    window = {0: 'Closed', 1: 'Venting', 2: 'Open'}
-    fmt = 'Drvr/Pass Front Window: {:14} Driver/Pass Rear Window: {}/{}'
-    print(fmt.format('%s/%s' % (window.get(ve.get('fd_window')),
-                                window.get(ve.get('fp_window'))),
-                     window.get(ve.get('rd_window')),
-                     window.get(ve.get('rp_window'))))
-    fmt = 'Front Trunk: {:25} Rear Trunk: {}'
-    print(fmt.format(door.get(ve['ft']), door.get(ve['rt'])))
-    fmt = 'Remote Start: {:24} Is User Present: {}'
-    print(fmt.format(str(ve['remote_start']), str(ve['is_user_present'])))
-    fmt = 'Speed Limit Mode: {:20} Current Limit: {}'
-    limit = vehicle.dist_units(ve['speed_limit_mode']['current_limit_mph'], True)
-    print(fmt.format(str(ve['speed_limit_mode']['active']), limit))
-    fmt = 'Speed Limit Pin Set: {:17} Sentry Mode: {}'
-    print(fmt.format(str(ve['speed_limit_mode']['pin_code_set']),
-                     str(ve.get('sentry_mode'))))
-    fmt = 'Valet Mode: {:26} Valet Pin Set: {}'
-    print(fmt.format(str(ve['valet_mode']), str(not 'valet_pin_needed' in ve)))
-    print('-' * 80)
-    # Drive state
-    speed = 0 if dr['speed'] is None else dr['speed']
-    fmt = 'Power: {:31} Speed: {}'
-    print(fmt.format(str(dr['power']) + ' kW', vehicle.dist_units(speed, True)))
-    fmt = 'Shift State: {:25} Heading: {}'
-    print(fmt.format(str(dr['shift_state']), heading_to_str(dr['heading'])))
-    print(u'GPS: {:.75}'.format(location))
-    print('-' * 80)
-    # Charging state
-    fmt = 'Charging State: {:22} Time To Full Charge: {:02.0f}:{:02.0f}'
-    print(fmt.format(ch['charging_state'],
-                     *divmod(ch['time_to_full_charge'] * 60, 60)))
-    phases = '3 x ' if ch['charger_phases'] == 2 else ''
-    fmt = 'Charger Voltage: {:21} Charger Actual Current: {}{:d} A'
-    print(fmt.format(str(ch['charger_voltage']) + ' V',
-                     phases, ch['charger_actual_current']))
-    fmt = 'Charger Power: {:23} Charge Rate: {}'
-    print(fmt.format(str(ch['charger_power']) + ' kW',
-                     vehicle.dist_units(ch['charge_rate'], True)))
-    fmt = 'Battery Level: {:23} Battery Range: {}'
-    print(fmt.format(str(ch['battery_level']) + ' %',
-                     vehicle.dist_units(ch['battery_range'])))
-    fmt = 'Charge Energy Added: {:17} Charge Range Added: {}'
-    print(fmt.format(str(ch['charge_energy_added']) + ' kWh',
-                     vehicle.dist_units(ch['charge_miles_added_rated'])))
-    fmt = 'Charge Limit SOC: {:20} Estimated Battery Range: {}'
-    print(fmt.format(str(ch['charge_limit_soc']) + ' %',
-                     vehicle.dist_units(ch['est_battery_range'])))
-    fmt = 'Charge Port Door Open: {:15} Charge Port Latch: {}'
-    print(fmt.format(str(ch['charge_port_door_open']),
-                     str(ch['charge_port_latch'])))
-    print('-' * 80)
-    # Vehicle config
-    fmt = 'Car Type: {:28} Exterior Color: {}'
-    print(fmt.format(co['car_type'], co['exterior_color']))
-    fmt = 'Wheel Type: {:26} Spoiler Type: {}'
-    print(fmt.format(co['wheel_type'], co['spoiler_type']))
-    fmt = 'Roof Color: {:26} Charge Port Type: {}'
-    print(fmt.format(co['roof_color'], co['charge_port_type']))
-
-def show_charging_sites(vehicle):
-    sites = vehicle.get_nearby_charging_sites()
-    print('Destination Charging:')
-    fmt = '{:57} {}'
-    for site in sites['destination_charging']:
-        print(fmt.format(site['name'],
-                         vehicle.dist_units(site['distance_miles'])))
-    print('-' * 80)
-    print('Superchargers:')
-    fmt = '{:57} {} {}/{} stalls'
-    for site in sites['superchargers']:
-        print(fmt.format(site['name'],
-                         vehicle.dist_units(site['distance_miles']),
-                         site['available_stalls'], site['total_stalls']))
-
-def show_charging_history(data):
-    print(data['screen_title'])
-    print('-' * 80)
-    print('%s\t%s %s' % (data['total_charged']['title'],
-                         data['total_charged']['value'],
-                         data['total_charged']['after_adornment']))
-    print('-' * 80)
-    for point in data['charging_history_graph']['data_points']:
-        if point['values'][0].get('raw_value', 0) <= 0:
-            continue
-        print('%s\t%s %s\t%s' % (point['timestamp']['display_string'],
-                                 point['values'][0]['value'],
-                                 point['values'][0]['after_adornment'],
-                                 point['values'][0]['sub_title']))
-    print('-' * 80)
-    for item in data['total_charged_breakdown'].values():
-        print('%s %s %s' % (item['value'], item['after_adornment'],
-                            item['sub_title']))
-
-def menu(vehicle):
-    lst = ['Refresh', 'Charging history', 'Wake up', 'Nearby charging sites',
-           'Honk horn', 'Flash lights', 'Lock/unlock', 'Climate on/off',
-           'Set temperature', 'Actuate frunk/trunk', 'Remote start drive',
-           'Set charge limit', 'Open/close charge port', 'Start/stop charge',
-           'Seat heater request', 'Toggle media playback', 'Window control',
-           'Max defrost', 'Set charging amps']
-    opt = 0
-    while True:
-        if vehicle['state'] == 'online':
-            if vehicle['in_service']:
-                print('Vehicle is in service')
-                print('-' * 80)
-            elif not vehicle.mobile_enabled():
-                print('Mobile access is not enabled for this vehicle')
-                print('-' * 80)
-                break
-            # Display vehicle info, except after charging history/sites
-            if opt != 2 and opt != 4:
-                show_vehicle_data(vehicle.get_vehicle_data())
-        else:
-            print('Wake up vehicle to use remote functions/telemetry')
-        print('-' * 80)
-        # Display 3 column menu
-        for i, option in enumerate(lst, 1):
-            print('{:2} {:23}'.format(i, option), end='' if i % 3 else '\n')
-        if i % 3:
-            print()
-        print('-' * 80)
-        # Get user choice
-        opt = int(raw_input("Choice (0 to quit): "))
-        print('-' * 80)
-        # Check if vehicle is still online, otherwise force refresh
-        if opt > 3:
-            vehicle.get_vehicle_summary()
-            if vehicle['state'] != 'online' or vehicle['in_service']:
-                opt = 1
-        # Perform menu option
-        if opt == 0:
-            break
-        if opt == 1:
-            pass
-        elif opt == 2:
-            show_charging_history(vehicle.get_charge_history())
-        elif opt == 3:
-            print('Please wait...')
-            vehicle.sync_wake_up()
-            print('-' * 80)
-        elif opt == 4:
-            show_charging_sites(vehicle)
-        elif opt == 5:
-            vehicle.command('HONK_HORN')
-        elif opt == 6:
-            vehicle.command('FLASH_LIGHTS')
-        elif opt == 7:
-            if vehicle['vehicle_state']['locked']:
-                vehicle.command('UNLOCK')
-            else:
-                vehicle.command('LOCK')
-        elif opt == 8:
-            if vehicle['climate_state']['is_climate_on']:
-                vehicle.command('CLIMATE_OFF')
-            else:
-                vehicle.command('CLIMATE_ON')
-        elif opt == 9:
-            temp = float(raw_input("Enter temperature: "))
-            vehicle.command('CHANGE_CLIMATE_TEMPERATURE_SETTING', driver_temp=temp,
-                            passenger_temp=temp)
-        elif opt == 10:
-            which_trunk = raw_input("Which trunk (front/rear):")
-            vehicle.command('ACTUATE_TRUNK', which_trunk=which_trunk)
-        elif opt == 11:
-            vehicle.command('REMOTE_START')
-        elif opt == 12:
-            limit = int(raw_input("Enter charge limit: "))
-            vehicle.command('CHANGE_CHARGE_LIMIT', percent=limit)
-        elif opt == 13:
-            if vehicle['charge_state']['charge_port_door_open']:
-                vehicle.command('CHARGE_PORT_DOOR_CLOSE')
-            else:
-                vehicle.command('CHARGE_PORT_DOOR_OPEN')
-        elif opt == 14:
-            if vehicle['charge_state']['charging_state'].lower() == 'charging':
-                vehicle.command('STOP_CHARGE')
-            else:
-                vehicle.command('START_CHARGE')
-        elif opt == 15:
-            heater = int(raw_input("Enter heater (0=Driver,1=Passenger,"
-                                   "2=Rear left,3=Rear center,4=Rear right): "))
-            level = int(raw_input("Enter level (0..3): "))
-            vehicle.command('REMOTE_SEAT_HEATER_REQUEST', heater=heater,
-                            level=level)
-        elif opt == 16:
-            vehicle.command('MEDIA_TOGGLE_PLAYBACK')
-        elif opt == 17:
-            command = raw_input("Enter command (close/vent):")
-            vehicle.command('WINDOW_CONTROL', command=command, lat=0, lon=0)
-        elif opt == 18:
-            try:
-                if vehicle['climate_state']['defrost_mode']:
-                    vehicle.command('MAX_DEFROST', on=False)
-                else:
-                    vehicle.command('MAX_DEFROST', on=True)
-            except KeyError:
-                print('Not available')
-        elif opt == 19:
-            amps = int(raw_input("Enter charging amps: "))
-            vehicle.command('CHARGING_AMPS', charging_amps=amps)
-
-def custom_auth(url):
-    # Use pywebview if no web browser specified
-    if webview and not (webdriver and args.web is not None):
-        result = ['']
-        window = webview.create_window('Login', url)
-        def on_loaded():
-            result[0] = window.get_current_url()
-            if 'void/callback' in result[0].split('?')[0]:
-                window.destroy()
-        window.loaded += on_loaded
-        webview.start()
-        return result[0]
-    # Use selenium to control specified web browser
-<<<<<<< HEAD
-    # Prevent Selenium from being detected (works for Chrome and Edge only, for now)
-    if args.web < 2:
-        options = [webdriver.chrome, webdriver.edge][args.web].options.Options()
-        options.add_argument("--disable-blink-features=AutomationControlled")
-    else:
-        options = None
-    with [webdriver.Chrome, webdriver.Edge, webdriver.Firefox, webdriver.Opera,
-          webdriver.Safari][args.web](options=options) as browser:
-=======
-    options = [webdriver.chrome, webdriver.opera,
-               webdriver.edge][args.web].options.Options()
-    options.add_argument('--disable-blink-features=AutomationControlled')
-    with [webdriver.Chrome, webdriver.Opera,
-          webdriver.Edge][args.web](options=options) as browser:
->>>>>>> cd21dcbd
-        logging.info('Selenium opened %s', browser.capabilities['browserName'])
-        browser.get(url)
-        WebDriverWait(browser, 300).until(EC.url_contains('void/callback'))
-        return browser.current_url
-
-def main():
-    default_format = '%(asctime)s - %(name)s - %(levelname)s - %(message)s'
-    logging.basicConfig(level=logging.DEBUG if args.debug else logging.INFO,
-                        format=default_format)
-    if not args.verify:
-        # Disable SSL verify for Nominatim
-        ctx = ssl.create_default_context()
-        ctx.check_hostname = False
-        ctx.verify_mode = ssl.CERT_NONE
-        geopy.geocoders.options.default_ssl_context = ctx
-    email = raw_input('Enter email: ')
-    with Tesla(email, verify=args.verify, proxy=args.proxy,
-               sso_base_url=args.url) as tesla:
-        if (webdriver and args.web is not None) or webview:
-            tesla.authenticator = custom_auth
-        if args.timeout:
-            tesla.timeout = args.timeout
-        vehicles = tesla.vehicle_list()
-        print('-' * 80)
-        fmt = '{:2} {:25} {:25} {:25}'
-        print(fmt.format('ID', 'Display name', 'VIN', 'State'))
-        for i, vehicle in enumerate(vehicles):
-            print(fmt.format(i, vehicle['display_name'], vehicle['vin'],
-                             vehicle['state']))
-        print('-' * 80)
-        idx = int(raw_input("Select vehicle: "))
-        print('-' * 80)
-        print('VIN decode:', ', '.join(vehicles[idx].decode_vin().values()))
-        print('Option codes:', ', '.join(vehicles[idx].option_code_list()))
-        print('-' * 80)
-        menu(vehicles[idx])
-
-if __name__ == "__main__":
-    parser = argparse.ArgumentParser(description='Tesla Owner API Menu')
-    parser.add_argument('-d', '--debug', action='store_true',
-                        help='set logging level to debug')
-    parser.add_argument('--url', help='SSO service base URL')
-    parser.add_argument('--verify', action='store_false',
-                        help='disable verify SSL certificate')
-    parser.add_argument('--timeout', type=int, help='connect/read timeout')
-    if webdriver:
-        h = 'use Chrome browser' if webview else 'use Chrome browser (default)'
-        parser.add_argument('--chrome', action='store_const', dest='web',
-                            help=h, const=0, default=None if webview else 0)
-        parser.add_argument('--opera', action='store_const', dest='web',
-                                help='use Opera browser', const=1)
-        if hasattr(webdriver.edge, 'options'):
-            parser.add_argument('--edge', action='store_const', dest='web',
-                                help='use Edge browser', const=2)
-    parser.add_argument('--proxy', help='proxy server URL')
-    args = parser.parse_args()
-    main()
+""" Tesla API menu-based console application using TeslaPy module """
+
+# Author: Tim Dorssers
+
+from __future__ import print_function
+import ssl
+import logging
+import argparse
+import geopy.geocoders  # 1.14.0 or higher required
+from geopy.geocoders import Nominatim
+from geopy.exc import *
+try:
+    import webview  # Optional pywebview 3.0 or higher
+except ImportError:
+    webview = None
+try:
+    from selenium import webdriver  # Optional selenium 3.13.0 or higher
+    from selenium.webdriver.support import expected_conditions as EC
+    from selenium.webdriver.support.ui import WebDriverWait
+except ImportError:
+    webdriver = None
+from teslapy import Tesla
+
+raw_input = vars(__builtins__).get('raw_input', input)  # Py2/3 compatibility
+
+def heading_to_str(deg):
+    return ['NNE', 'NE', 'ENE', 'E', 'ESE', 'SE', 'SSE', 'S', 'SSW', 'SW', 'WSW',
+           'W', 'WNW', 'NW', 'NNW', 'N'][int(abs((deg - 11.25) % 360) / 22.5)]
+
+def show_vehicle_data(vehicle):
+    cl = vehicle['climate_state']
+    ve = vehicle['vehicle_state']
+    dr = vehicle['drive_state']
+    ch = vehicle['charge_state']
+    co = vehicle['vehicle_config']
+    # Lookup address at coordinates
+    coords = '%s, %s' % (dr['latitude'], dr['longitude'])
+    try:
+        osm = Nominatim(user_agent='TeslaPy', proxies=vehicle.tesla.proxies)
+        location = osm.reverse(coords).address
+    except (GeocoderTimedOut, GeocoderUnavailable) as e:
+        logging.error(e)
+        location = coords
+    # Climate state
+    fmt = 'Outside Temperature: {:17} Inside Temperature: {}'
+    print(fmt.format(vehicle.temp_units(cl['outside_temp']),
+                     vehicle.temp_units(cl['inside_temp'])))
+    fmt = 'Driver Temperature Setting: {:10} Passenger Temperature Setting: {}'
+    print(fmt.format(vehicle.temp_units(cl['driver_temp_setting']),
+                     vehicle.temp_units(cl['passenger_temp_setting'])))
+    fmt = 'Is Climate On: {:23} Fan Speed: {}'
+    print(fmt.format(str(cl['is_climate_on']), cl['fan_status']))
+    fmt = 'Driver Seat Heater: {:18} Passenger Seat Heater: {}'
+    print(fmt.format(str(cl['seat_heater_left']), str(cl['seat_heater_right'])))
+    fmt = 'Is Front Defroster On: {:15} Is Rear Defroster On: {}'
+    print(fmt.format(str(cl['is_front_defroster_on']),
+                     str(cl['is_rear_defroster_on'])))
+    print('-' * 80)
+    # Vehicle state
+    fmt = 'Vehicle Name: {:24} Odometer: {}'
+    print(fmt.format(str(ve['vehicle_name']), vehicle.dist_units(ve['odometer'])))
+    fmt = 'Car Version: {:25} Locked: {}'
+    print(fmt.format(ve['car_version'], ve['locked']))
+    door = {0: 'Closed', 1: 'Open'}
+    fmt = 'Driver/Pass Front Door: {:14} Driver/Pass Rear Door: {}/{}'
+    print(fmt.format('%s/%s' % (door.get(ve['df']), door.get(ve['pf'])),
+                     door.get(ve['dr']), door.get(ve['pr'])))
+    window = {0: 'Closed', 1: 'Venting', 2: 'Open'}
+    fmt = 'Drvr/Pass Front Window: {:14} Driver/Pass Rear Window: {}/{}'
+    print(fmt.format('%s/%s' % (window.get(ve.get('fd_window')),
+                                window.get(ve.get('fp_window'))),
+                     window.get(ve.get('rd_window')),
+                     window.get(ve.get('rp_window'))))
+    fmt = 'Front Trunk: {:25} Rear Trunk: {}'
+    print(fmt.format(door.get(ve['ft']), door.get(ve['rt'])))
+    fmt = 'Remote Start: {:24} Is User Present: {}'
+    print(fmt.format(str(ve['remote_start']), str(ve['is_user_present'])))
+    fmt = 'Speed Limit Mode: {:20} Current Limit: {}'
+    limit = vehicle.dist_units(ve['speed_limit_mode']['current_limit_mph'], True)
+    print(fmt.format(str(ve['speed_limit_mode']['active']), limit))
+    fmt = 'Speed Limit Pin Set: {:17} Sentry Mode: {}'
+    print(fmt.format(str(ve['speed_limit_mode']['pin_code_set']),
+                     str(ve.get('sentry_mode'))))
+    fmt = 'Valet Mode: {:26} Valet Pin Set: {}'
+    print(fmt.format(str(ve['valet_mode']), str(not 'valet_pin_needed' in ve)))
+    print('-' * 80)
+    # Drive state
+    speed = 0 if dr['speed'] is None else dr['speed']
+    fmt = 'Power: {:31} Speed: {}'
+    print(fmt.format(str(dr['power']) + ' kW', vehicle.dist_units(speed, True)))
+    fmt = 'Shift State: {:25} Heading: {}'
+    print(fmt.format(str(dr['shift_state']), heading_to_str(dr['heading'])))
+    print(u'GPS: {:.75}'.format(location))
+    print('-' * 80)
+    # Charging state
+    fmt = 'Charging State: {:22} Time To Full Charge: {:02.0f}:{:02.0f}'
+    print(fmt.format(ch['charging_state'],
+                     *divmod(ch['time_to_full_charge'] * 60, 60)))
+    phases = '3 x ' if ch['charger_phases'] == 2 else ''
+    fmt = 'Charger Voltage: {:21} Charger Actual Current: {}{:d} A'
+    print(fmt.format(str(ch['charger_voltage']) + ' V',
+                     phases, ch['charger_actual_current']))
+    fmt = 'Charger Power: {:23} Charge Rate: {}'
+    print(fmt.format(str(ch['charger_power']) + ' kW',
+                     vehicle.dist_units(ch['charge_rate'], True)))
+    fmt = 'Battery Level: {:23} Battery Range: {}'
+    print(fmt.format(str(ch['battery_level']) + ' %',
+                     vehicle.dist_units(ch['battery_range'])))
+    fmt = 'Charge Energy Added: {:17} Charge Range Added: {}'
+    print(fmt.format(str(ch['charge_energy_added']) + ' kWh',
+                     vehicle.dist_units(ch['charge_miles_added_rated'])))
+    fmt = 'Charge Limit SOC: {:20} Estimated Battery Range: {}'
+    print(fmt.format(str(ch['charge_limit_soc']) + ' %',
+                     vehicle.dist_units(ch['est_battery_range'])))
+    fmt = 'Charge Port Door Open: {:15} Charge Port Latch: {}'
+    print(fmt.format(str(ch['charge_port_door_open']),
+                     str(ch['charge_port_latch'])))
+    print('-' * 80)
+    # Vehicle config
+    fmt = 'Car Type: {:28} Exterior Color: {}'
+    print(fmt.format(co['car_type'], co['exterior_color']))
+    fmt = 'Wheel Type: {:26} Spoiler Type: {}'
+    print(fmt.format(co['wheel_type'], co['spoiler_type']))
+    fmt = 'Roof Color: {:26} Charge Port Type: {}'
+    print(fmt.format(co['roof_color'], co['charge_port_type']))
+
+def show_charging_sites(vehicle):
+    sites = vehicle.get_nearby_charging_sites()
+    print('Destination Charging:')
+    fmt = '{:57} {}'
+    for site in sites['destination_charging']:
+        print(fmt.format(site['name'],
+                         vehicle.dist_units(site['distance_miles'])))
+    print('-' * 80)
+    print('Superchargers:')
+    fmt = '{:57} {} {}/{} stalls'
+    for site in sites['superchargers']:
+        print(fmt.format(site['name'],
+                         vehicle.dist_units(site['distance_miles']),
+                         site['available_stalls'], site['total_stalls']))
+
+def show_charging_history(data):
+    print(data['screen_title'])
+    print('-' * 80)
+    print('%s\t%s %s' % (data['total_charged']['title'],
+                         data['total_charged']['value'],
+                         data['total_charged']['after_adornment']))
+    print('-' * 80)
+    for point in data['charging_history_graph']['data_points']:
+        if point['values'][0].get('raw_value', 0) <= 0:
+            continue
+        print('%s\t%s %s\t%s' % (point['timestamp']['display_string'],
+                                 point['values'][0]['value'],
+                                 point['values'][0]['after_adornment'],
+                                 point['values'][0]['sub_title']))
+    print('-' * 80)
+    for item in data['total_charged_breakdown'].values():
+        print('%s %s %s' % (item['value'], item['after_adornment'],
+                            item['sub_title']))
+
+def menu(vehicle):
+    lst = ['Refresh', 'Charging history', 'Wake up', 'Nearby charging sites',
+           'Honk horn', 'Flash lights', 'Lock/unlock', 'Climate on/off',
+           'Set temperature', 'Actuate frunk/trunk', 'Remote start drive',
+           'Set charge limit', 'Open/close charge port', 'Start/stop charge',
+           'Seat heater request', 'Toggle media playback', 'Window control',
+           'Max defrost', 'Set charging amps']
+    opt = 0
+    while True:
+        if vehicle['state'] == 'online':
+            if vehicle['in_service']:
+                print('Vehicle is in service')
+                print('-' * 80)
+            elif not vehicle.mobile_enabled():
+                print('Mobile access is not enabled for this vehicle')
+                print('-' * 80)
+                break
+            # Display vehicle info, except after charging history/sites
+            if opt != 2 and opt != 4:
+                show_vehicle_data(vehicle.get_vehicle_data())
+        else:
+            print('Wake up vehicle to use remote functions/telemetry')
+        print('-' * 80)
+        # Display 3 column menu
+        for i, option in enumerate(lst, 1):
+            print('{:2} {:23}'.format(i, option), end='' if i % 3 else '\n')
+        if i % 3:
+            print()
+        print('-' * 80)
+        # Get user choice
+        opt = int(raw_input("Choice (0 to quit): "))
+        print('-' * 80)
+        # Check if vehicle is still online, otherwise force refresh
+        if opt > 3:
+            vehicle.get_vehicle_summary()
+            if vehicle['state'] != 'online' or vehicle['in_service']:
+                opt = 1
+        # Perform menu option
+        if opt == 0:
+            break
+        if opt == 1:
+            pass
+        elif opt == 2:
+            show_charging_history(vehicle.get_charge_history())
+        elif opt == 3:
+            print('Please wait...')
+            vehicle.sync_wake_up()
+            print('-' * 80)
+        elif opt == 4:
+            show_charging_sites(vehicle)
+        elif opt == 5:
+            vehicle.command('HONK_HORN')
+        elif opt == 6:
+            vehicle.command('FLASH_LIGHTS')
+        elif opt == 7:
+            if vehicle['vehicle_state']['locked']:
+                vehicle.command('UNLOCK')
+            else:
+                vehicle.command('LOCK')
+        elif opt == 8:
+            if vehicle['climate_state']['is_climate_on']:
+                vehicle.command('CLIMATE_OFF')
+            else:
+                vehicle.command('CLIMATE_ON')
+        elif opt == 9:
+            temp = float(raw_input("Enter temperature: "))
+            vehicle.command('CHANGE_CLIMATE_TEMPERATURE_SETTING', driver_temp=temp,
+                            passenger_temp=temp)
+        elif opt == 10:
+            which_trunk = raw_input("Which trunk (front/rear):")
+            vehicle.command('ACTUATE_TRUNK', which_trunk=which_trunk)
+        elif opt == 11:
+            vehicle.command('REMOTE_START')
+        elif opt == 12:
+            limit = int(raw_input("Enter charge limit: "))
+            vehicle.command('CHANGE_CHARGE_LIMIT', percent=limit)
+        elif opt == 13:
+            if vehicle['charge_state']['charge_port_door_open']:
+                vehicle.command('CHARGE_PORT_DOOR_CLOSE')
+            else:
+                vehicle.command('CHARGE_PORT_DOOR_OPEN')
+        elif opt == 14:
+            if vehicle['charge_state']['charging_state'].lower() == 'charging':
+                vehicle.command('STOP_CHARGE')
+            else:
+                vehicle.command('START_CHARGE')
+        elif opt == 15:
+            heater = int(raw_input("Enter heater (0=Driver,1=Passenger,"
+                                   "2=Rear left,3=Rear center,4=Rear right): "))
+            level = int(raw_input("Enter level (0..3): "))
+            vehicle.command('REMOTE_SEAT_HEATER_REQUEST', heater=heater,
+                            level=level)
+        elif opt == 16:
+            vehicle.command('MEDIA_TOGGLE_PLAYBACK')
+        elif opt == 17:
+            command = raw_input("Enter command (close/vent):")
+            vehicle.command('WINDOW_CONTROL', command=command, lat=0, lon=0)
+        elif opt == 18:
+            try:
+                if vehicle['climate_state']['defrost_mode']:
+                    vehicle.command('MAX_DEFROST', on=False)
+                else:
+                    vehicle.command('MAX_DEFROST', on=True)
+            except KeyError:
+                print('Not available')
+        elif opt == 19:
+            amps = int(raw_input("Enter charging amps: "))
+            vehicle.command('CHARGING_AMPS', charging_amps=amps)
+
+def custom_auth(url):
+    # Use pywebview if no web browser specified
+    if webview and not (webdriver and args.web is not None):
+        result = ['']
+        window = webview.create_window('Login', url)
+        def on_loaded():
+            result[0] = window.get_current_url()
+            if 'void/callback' in result[0].split('?')[0]:
+                window.destroy()
+        window.loaded += on_loaded
+        webview.start()
+        return result[0]
+    # Use selenium to control specified web browser
+    options = [webdriver.chrome, webdriver.opera,
+               webdriver.edge][args.web].options.Options()
+    options.add_argument('--disable-blink-features=AutomationControlled')
+    with [webdriver.Chrome, webdriver.Opera,
+          webdriver.Edge][args.web](options=options) as browser:
+        logging.info('Selenium opened %s', browser.capabilities['browserName'])
+        browser.get(url)
+        WebDriverWait(browser, 300).until(EC.url_contains('void/callback'))
+        return browser.current_url
+
+def main():
+    default_format = '%(asctime)s - %(name)s - %(levelname)s - %(message)s'
+    logging.basicConfig(level=logging.DEBUG if args.debug else logging.INFO,
+                        format=default_format)
+    if not args.verify:
+        # Disable SSL verify for Nominatim
+        ctx = ssl.create_default_context()
+        ctx.check_hostname = False
+        ctx.verify_mode = ssl.CERT_NONE
+        geopy.geocoders.options.default_ssl_context = ctx
+    email = raw_input('Enter email: ')
+    with Tesla(email, verify=args.verify, proxy=args.proxy,
+               sso_base_url=args.url) as tesla:
+        if (webdriver and args.web is not None) or webview:
+            tesla.authenticator = custom_auth
+        if args.timeout:
+            tesla.timeout = args.timeout
+        vehicles = tesla.vehicle_list()
+        print('-' * 80)
+        fmt = '{:2} {:25} {:25} {:25}'
+        print(fmt.format('ID', 'Display name', 'VIN', 'State'))
+        for i, vehicle in enumerate(vehicles):
+            print(fmt.format(i, vehicle['display_name'], vehicle['vin'],
+                             vehicle['state']))
+        print('-' * 80)
+        idx = int(raw_input("Select vehicle: "))
+        print('-' * 80)
+        print('VIN decode:', ', '.join(vehicles[idx].decode_vin().values()))
+        print('Option codes:', ', '.join(vehicles[idx].option_code_list()))
+        print('-' * 80)
+        menu(vehicles[idx])
+
+if __name__ == "__main__":
+    parser = argparse.ArgumentParser(description='Tesla Owner API Menu')
+    parser.add_argument('-d', '--debug', action='store_true',
+                        help='set logging level to debug')
+    parser.add_argument('--url', help='SSO service base URL')
+    parser.add_argument('--verify', action='store_false',
+                        help='disable verify SSL certificate')
+    parser.add_argument('--timeout', type=int, help='connect/read timeout')
+    if webdriver:
+        h = 'use Chrome browser' if webview else 'use Chrome browser (default)'
+        parser.add_argument('--chrome', action='store_const', dest='web',
+                            help=h, const=0, default=None if webview else 0)
+        parser.add_argument('--opera', action='store_const', dest='web',
+                                help='use Opera browser', const=1)
+        if hasattr(webdriver.edge, 'options'):
+            parser.add_argument('--edge', action='store_const', dest='web',
+                                help='use Edge browser', const=2)
+    parser.add_argument('--proxy', help='proxy server URL')
+    args = parser.parse_args()
+    main()