""" Tesla Owner API GUI application using TeslaPy module """

# Author: Tim Dorssers

import ssl
import time
import logging
import threading
import webbrowser
import multiprocessing
import geopy.geocoders  # 1.14.0 or higher required
from geopy.geocoders import Nominatim
from geopy.exc import *
try:
    import webview  # Optional pywebview 3.0 or higher
except ImportError:
    webview = None
try:
    from selenium import webdriver  # Optional selenium 3.13.0 or higher
    from selenium.webdriver.support import expected_conditions as EC
    from selenium.webdriver.support.ui import WebDriverWait
except ImportError:
    webdriver = None
try:
    from Tkinter import *
    from tkSimpleDialog import *
    from ConfigParser import *
except ImportError:
    from tkinter import *
    from tkinter.simpledialog import *
    from configparser import *
import teslapy

class LabelGridDialog(Dialog):
    """ Display dialog box with table without cancel button """

    def __init__(self, master, title=None, table=None):
        self.table = table or []
        # The Dialog constructor must be called last
        Dialog.__init__(self, master, title)

    def body(self, master):
        for args in self.table:
            Label(master, text=args.pop('text')).grid(args)

    def buttonbox(self):
        box = Frame(self)
        w = Button(box, text="OK", width=10, command=self.ok, default=ACTIVE)
        w.pack(side=LEFT, padx=5, pady=5)
        self.bind("<Return>", self.ok)
        box.pack()

class SeatHeaterDialog(Dialog):
    """ Display dialog box with comboboxes to select seat heaters """

    def __init__(self, master):
        Dialog.__init__(self, master, title='Seat Heater')

    def body(self, master):
        Label(master, text="Heater:").grid(row=0, sticky=E)
        Label(master, text="Level:").grid(row=1, sticky=E)
        lst = ['0: Front Left', '1: Front Right', '2: Rear left',
               '3: Rear center', '4: Rear right']
        self.heater = StringVar(value=lst[0])
        OptionMenu(master, self.heater, *lst).grid(row=0, column=1, sticky=W)
        self.level = IntVar(value=0)
        OptionMenu(master, self.level, 0, 1, 2, 3).grid(row=1, column=1, sticky=W)

    def apply(self):
        # Only return heater ID and level
        self.result = (int(self.heater.get()[0]), self.level.get())

class ControlDialog(Dialog):
    """ Display dialog box with radio buttons to select sunroof/window state """

    def __init__(self, master, title=None):
        Dialog.__init__(self, master, title)

    def body(self, master):
        self.state = StringVar(value='vent')
        Radiobutton(master, text="Vent", variable=self.state,
                    value='vent').pack(anchor=W)
        Radiobutton(master, text="Close", variable=self.state,
                    value='close').pack(anchor=W)

    def apply(self):
        self.result = self.state.get()

class ChargingDialog(Dialog):
    """ Display dialog box to get scheduled charging parameters """

    def __init__(self, master, title='Scheduled charging'):
        Dialog.__init__(self, master, title)

    def body(self, master):
        self.enable = BooleanVar()
        Checkbutton(master, text='Enable', variable=self.enable).pack()
        self.time = StringVar()
        self.time.set('0:00')
        Label(master, text='Time:').pack(side=LEFT)
        Entry(master, textvariable=self.time).pack(side=LEFT)

    def apply(self):
        parts = self.time.get().split(':')
        self.result = {'enable': self.enable.get(),
                       'time': int(parts[0]) * 60 + int(parts[1])}

class DepartureDialog(Dialog):
    """ Display dialog box to get scheduled departure parameters """

    def __init__(self, master, title='Scheduled departure'):
        Dialog.__init__(self, master, title)

    def body(self, master):
        self.depart_time = StringVar()
        self.depart_time.set('8:00')
        Label(master, text='Departure Time:').grid()
        Entry(master, textvariable=self.depart_time).grid(row=0, column=1)
        self.enable = BooleanVar()
        Checkbutton(master, text='Enable', variable=self.enable).grid(row=0, column=2)
        group = LabelFrame(master, text='Preconditioning')
        self.hvac = BooleanVar()
        Checkbutton(group, text='Enable', variable=self.hvac).pack(side=LEFT)
        self.hvac_weekdays = BooleanVar()
        Checkbutton(group, text='Weekdays',
                    variable=self.hvac_weekdays).pack(side=RIGHT)
        group.grid(columnspan=3, sticky=EW, padx=5)
        group = LabelFrame(master, text='Off Peak Charging')
        self.off_peak = BooleanVar()
        Checkbutton(group, text='Enable', variable=self.off_peak).grid(sticky=W)
        self.off_peak_weekdays = BooleanVar()
        Checkbutton(group, text='Weekdays',
                    variable=self.off_peak_weekdays).grid(row=0, column=1, sticky=E)
        self.end_time = StringVar()
        self.end_time.set('6:00')
        Label(group, text='Off Peak End Time:').grid()
        Entry(group, textvariable=self.end_time).grid(row=1, column=1, padx=5, pady=5)
        group.grid(columnspan=3, sticky=EW, padx=5)

    def apply(self):
        depart = self.depart_time.get().split(':')
        end = self.end_time.get().split(':')
        self.result = {'enable': self.enable.get(),
                       'departure_time': int(depart[0]) * 60 + int(depart[1]),
                       'preconditioning_enabled': self.hvac.get(),
                       'preconditioning_weekdays_only': self.hvac_weekdays.get(),
                       'off_peak_charging_enabled': self.off_peak.get(),
                       'off_peak_charging_weekdays_only': self.off_peak_weekdays.get(),
                       'end_off_peak_time': int(end[0]) * 60 + int(end[1])}

class ChargeHistoryDialog(Dialog):
    """ Display dialog box with charging history graph """

    def __init__(self, master, data):
        self.data = data
        Dialog.__init__(self, master, title='Charging History')

    def body(self, master):
        if not isinstance(self.data, dict):
            return
        Label(master, text=self.data['screen_title'],
              font=('TkTextFont', 12)).pack()
        Label(master, text=self.data['total_charged']['title'],
              anchor=W).pack(fill=X)
        text = '%s %s' % (self.data['total_charged']['value'],
                          self.data['total_charged']['after_adornment'])
        Label(master, text=text, anchor=W,
              font=('TkTextFont', 12, 'bold')).pack(fill=X)
        # Draw graph
        canvas = Canvas(master, width=440, height=410)
        scale = self.data['charging_history_graph']['y_range_max'] / 320
        for y in self.data['charging_history_graph']['horizontal_grid_lines']:
            y_scaled = 335 - y / scale
            canvas.create_line(5, y_scaled, 403, y_scaled, dash=(2, 2))
        for x in self.data['charging_history_graph']['vertical_grid_lines']:
            canvas.create_line(14 + x * 13, 15, 14 + x * 13, 335, dash=(2, 2))
        for label in self.data['charging_history_graph']['x_labels']:
            canvas.create_text(14 + label['raw_value'] * 13, 335,
                               text=label['value'], anchor=NE)
        for label in self.data['charging_history_graph']['y_labels']:
            text = label['value'] + '\n' + label.get('after_adornment', '')
            canvas.create_text(408, 335 - label.get('raw_value', 0) / scale,
                               text=text.strip(), anchor=W)
        # Stacked bars
        x = 8
        for point in self.data['charging_history_graph']['data_points']:
            y = 335
            for idx, value in enumerate(point['values']):
                if idx == 0:
                    if value.get('raw_value', 0) <= 0:
                        canvas.create_line(x, y, x, y - 2, width=7)
                    continue
                color = {1: 'blue', 2: 'red', 3: 'grey'}.get(idx)
                y_new = y - value.get('raw_value', 0) / scale
                canvas.create_line(x, y, x, y_new, width=7, fill=color)
                y = y_new - 1
            x += 13
        # Breakdown
        x = 5
        for idx, key in enumerate(self.data['total_charged_breakdown']):
            color = {'home': 'blue', 'super_charger': 'red',
                     'other': 'grey'}.get(key)
            canvas.create_oval(10 + idx * 165, 370, 20 + idx * 165, 380,
                               fill=color, outline=color)
            item = self.data['total_charged_breakdown'][key]
            text = '%s%s\n%s' % (item['value'], item['after_adornment'],
                                 item['sub_title'])
            canvas.create_text(25 + idx * 165, 375, text=text, anchor=W)
            x_new = x + item.get('raw_value', 0) * 4.1
            canvas.create_line(x, 400, x_new, 400, width=7, fill=color)
            x = x_new + 1
        canvas.pack()

    def buttonbox(self):
        box = Frame(self)
        w = Button(box, text="OK", width=10, command=self.ok, default=ACTIVE)
        w.pack(side=LEFT, padx=5, pady=5)
        self.bind("<Return>", self.ok)
        box.pack()

class StatusBar(Frame):
    """ Status bar widget with transient and permanent status messages """

    def __init__(self, master, **kwargs):
        Frame.__init__(self, master, **kwargs)
        self.text_value = StringVar()
        Label(self, bd=1, relief=SUNKEN, anchor=W,
              textvariable=self.text_value).pack(fill=X, side=LEFT, expand=1)
        self.status_value = StringVar()
        Label(self, bd=1, relief=SUNKEN, anchor=W,
              textvariable=self.status_value).pack(fill=X, side=LEFT, expand=1)
        self.indicator_label = Label(self, bd=1, relief=SUNKEN, width=1)
        self.indicator_label.pack(side=LEFT)
        # Save default background color
        self.no_color = self.indicator_label.cget('bg')

    def text(self, text):
        """ Set informational text """
        self.text_value.set(str(text)[:120])

    def status(self, status):
        """ Set status text """
        self.status_value.set(status)

    def indicator(self, color):
        """ Set or reset indicator color """
        self.indicator_label.config(bg=color if color else self.no_color)
        self.update_idletasks()

class LabelVarGrid(Label):
    """ Label widget with updatable textvariable and grid positioning """

    def __init__(self, master, **kwargs):
        Label.__init__(self, master)
        self.value = StringVar()
        self.config(textvariable=self.value)
        self.grid(**kwargs)

    def text(self, text):
        """ Set textvariable of label """
        self.value.set(text)

class Dashboard(Frame):
    """ Dashboard widget showing vehicle data """

    def __init__(self, master, **kwargs):
        Frame.__init__(self, master, **kwargs)
        left = Frame(self)
        left.pack(side=LEFT, padx=5)
        right = Frame(self)
        right.pack(side=LEFT, padx=5)
        # Vehicle image on right frame
        self.vehicle_image = Label(right)
        self.vehicle_image.pack()
        # Climate state on left frame
        self.layout(left, 'Climate State',
                    [('outside_temp', 'Outside Temperature:'),
                     ('inside_temp', 'Inside Temperature:'),
                     ('driver_temp', 'Driver Temperature Setting:'),
                     ('passenger_temp', 'Passenger Temperature Setting:'),
                     ('is_climate_on', 'Is Climate On:'),
                     ('fan_status', 'Fan Speed:'),
                     ('driver_heater', 'Driver Seat Heater:'),
                     ('passenger_heater', 'Passenger Seat Heater:'),
                     ('front_defroster', 'Is Front Defroster On:'),
                     ('rear_defroster', 'Is Rear Defroster On:')])
        # Vehicle state on left frame
        self.layout(left, 'Vehicle State',
                    [('vehicle_name', 'Vehicle Name:'),
                     ('odometer', 'Odometer:'),
                     ('car_version', 'Car Version:'),
                     ('locked', 'Locked:'),
                     ('df', 'Driver Front Door:'),
                     ('pf', 'Passenger Front Door:'),
                     ('dr', 'Driver Rear Door:'),
                     ('pr', 'Passenger Rear Door:'),
                     ('fd', 'Driver Front Window:'),
                     ('fp', 'Passenger Front Window:'),
                     ('rd', 'Driver Rear Window:'),
                     ('rp', 'Passenger Rear Window:'),
                     ('ft', 'Front Trunk:'),
                     ('rt', 'Rear Trunk:'),
                     ('remote_start', 'Remote Start:'),
                     ('user_present', 'Is User Present:'),
                     ('speed_limit', 'Speed Limit Mode:'),
                     ('current_limit', 'Current Limit:'),
                     ('speed_limit_pin', 'Speed Limit Pin Set:'),
                     ('sentry_mode', 'Sentry Mode:'),
                     ('valet_mode', 'Valet Mode:'),
                     ('valet_pin', 'Valet Pin Set:'),
                     ('tmps_fl', 'TMPS Front Left:'),
                     ('tmps_fr', 'TMPS Front Right:'),
                     ('tmps_rl', 'TMPS Rear Left:'),
                     ('tmps_rr', 'TMPS Rear Right:'),
                     ('sw_update', 'Software Update:'),
                     ('sw_duration', 'Expected Duration:'),
                     ('update_ver', 'Update Version:'),
                     ('inst_perc', 'Install Percentage:')])
        # Drive state on right frame
        group = self.layout(right, 'Drive State',
                            [('power', 'Power:'),
                             ('speed', 'Speed:'),
                             ('shift_state', 'Shift State:'),
                             ('heading', 'Heading:')])
        Label(group, text='GPS:').grid(row=2, column=0, sticky=E)
        self.gps = LabelVarGrid(group, row=2, column=1, columnspan=3, sticky=W)
        self.gps.config(wraplength=330, justify=LEFT)
        # Charging state on right frame
        self.layout(right, 'Charging State',
                    [('charging_state', 'Charging State:'),
                     ('time_to_full', 'Time To Full Charge:'),
                     ('charger_voltage', 'Charger Voltage:'),
                     ('charger_request', 'Requested Current:'),
                     ('charger_current', 'Charger Actual Current:'),
                     ('charger_power', 'Charger Power:'),
                     ('battery_level', 'Battery Level:'),
                     ('charge_rate', 'Charge Rate:'),
                     ('battery_range', 'Battery Range:'),
                     ('energy_added', 'Charge Energy Added:'),
                     ('range_added', 'Charge Range Added:'),
                     ('charge_limit_soc', 'Charge Limit SOC:'),
                     ('est_battery_range', 'Estimated Battery Range:'),
                     ('charge_port_door', 'Charge Port Door Open:'),
                     ('charge_port_latch', 'Charge Port Latch:'),
                     ('fast_charger', 'Fast Charger:'),
                     ('trip_charging', 'Trip Charging:'),
                     ('charging_pending', 'Scheduled Charging:'),
                     ('charging_start', 'Charging Start Time:'),
                     ('scheduled_charging', 'Scheduled Charging Mode:'),
                     ('departure_time', 'Scheduled Departure:'),
                     ('off_peak_charge', 'Off Peak Charging:'),
                     ('off_peak_times', 'Off Peak Charging Times:'),
                     ('off_peak_end_time', 'Off Peak End Time:'),
                     ('preconditioning', 'Preconditioning:'),
                     ('preconditioning_times', 'Preconditioning Times:')])
        # Vehicle config on left frame
        self.layout(left, 'Vehicle Config',
                    [('car_type', 'Car Type:'),
                     ('trim_badging', 'Trim Badging:'),
                     ('air_suspension', 'Has Air Suspension:'),
                     ('exterior_color', 'Exterior Color:'),
                     ('wheel_type', 'Wheel Type:'),
                     ('spoiler_type', 'Spoiler Type:'),
                     ('roof_color', 'Roof Color:'),
                     ('charge_port_type', 'Charge Port Type:')])
        # Service on right frame
        self.layout(right, 'Service', [('next_appt', 'Next appointment:'),
                                      ('in_service', 'In service:')])

    def layout(self, master, text, labels):
        """ Group four columns of widgets from list of tupels """
        group = LabelFrame(master, text=text, padx=5, pady=5)
        group.pack(padx=5, pady=5, fill=X)
        for i, (name, txt) in enumerate(labels):
            Label(group, text=txt).grid(row=i // 2, column=i % 2 * 2, sticky=E)
            w = LabelVarGrid(group, row=i // 2, column=i % 2 * 2 + 1, sticky=W)
            setattr(self, name, w)  # Set named widget to dashboard
        return group

    def update_widgets(self):
        """ Set values of dashboard widgets """
        cl = app.vehicle['climate_state']
        ve = app.vehicle['vehicle_state']
        dr = app.vehicle['drive_state']
        ch = app.vehicle['charge_state']
        co = app.vehicle['vehicle_config']
        # pylint: disable=E1101
        # Climate state
        self.outside_temp.text(app.vehicle.temp_units(cl['outside_temp']))
        self.inside_temp.text(app.vehicle.temp_units(cl['inside_temp']))
        self.driver_temp.text(app.vehicle.temp_units(cl['driver_temp_setting']))
        self.passenger_temp.text(app.vehicle.temp_units(cl['passenger_temp_setting']))
        self.is_climate_on.text(str(cl['is_climate_on']))
        self.fan_status.text(cl['fan_status'])
        self.driver_heater.text(cl['seat_heater_left'])
        self.passenger_heater.text(cl['seat_heater_right'])
        self.front_defroster.text(str(cl['is_front_defroster_on']))
        self.rear_defroster.text(str(cl['is_rear_defroster_on']))
        # Vehicle state
        self.vehicle_name.text(ve['vehicle_name'])
        self.odometer.text(app.vehicle.dist_units(ve['odometer']))
        self.car_version.text(ve['car_version'])
        self.locked.text(str(ve['locked']))
        door = {0: 'Closed', 1: 'Open'}
        self.df.text(door.get(ve['df']))
        self.pf.text(door.get(ve['pf']))
        self.dr.text(door.get(ve['dr']))
        self.pr.text(door.get(ve['pr']))
        window = {0: 'Closed', 1: 'Venting', 2: 'Open'}
        self.fd.text(window.get(ve.get('fd_window')))
        self.fp.text(window.get(ve.get('fp_window')))
        self.rd.text(window.get(ve.get('rd_window')))
        self.rp.text(window.get(ve.get('rp_window')))
        self.ft.text(door.get(ve['ft']))
        self.rt.text(door.get(ve['rt']))
        self.remote_start.text(str(ve['remote_start']))
        self.user_present.text(str(ve['is_user_present']))
        self.speed_limit.text(str(ve['speed_limit_mode']['active']))
        limit = ve['speed_limit_mode']['current_limit_mph']
        self.current_limit.text(app.vehicle.dist_units(limit, True))
        self.speed_limit_pin.text(str(ve['speed_limit_mode']['pin_code_set']))
        self.sentry_mode.text(str(ve.get('sentry_mode')))
        self.valet_mode.text(str(ve['valet_mode']))
        self.valet_pin.text(str(not 'valet_pin_needed' in ve))
        self.tmps_fl.text(ve.get('tpms_pressure_fl'))
        self.tmps_fr.text(ve.get('tpms_pressure_fr'))
        self.tmps_rl.text(ve.get('tpms_pressure_rl'))
        self.tmps_rr.text(ve.get('tpms_pressure_rr'))
        status = ve['software_update']['status'] or 'unavailable'
        wt = ve['software_update'].get('warning_time_remaining_ms', 0) / 1000
        status += ' in {:02.0f}:{:02.0f}'.format(*divmod(wt, 60)) if wt else ''
        self.sw_update.text(status.capitalize())
        sueds = divmod(ve['software_update']['expected_duration_sec'] / 60, 60)
        self.sw_duration.text('{:02.0f}:{:02.0f}'.format(*sueds))
        self.update_ver.text(ve['software_update'].get('version') or 'None')
        self.inst_perc.text(ve['software_update'].get('install_perc') or 'None')
        # Drive state
        power = 0 if dr['power'] is None else dr['power']
        self.power.text('%d kW' % power)
        speed = 0 if dr['speed'] is None else dr['speed']
        self.speed.text(app.vehicle.dist_units(speed, True))
        self.shift_state.text(str(dr['shift_state']))
        self.heading.text(self._heading_to_str(dr['heading']))
        self.gps.text(app.update_thread.location)
        # Charging state
        self.charging_state.text(ch['charging_state'])
        ttfc = divmod(ch['time_to_full_charge'] * 60, 60)
        self.time_to_full.text('{:02.0f}:{:02.0f}'.format(*ttfc))
        volt = 0 if ch['charger_voltage'] is None else ch['charger_voltage']
        self.charger_voltage.text('%d V' % volt)
        self.charger_request.text('%d A' % ch['charge_current_request'])
        ph = '3 x ' if ch['charger_phases'] == 2 else ''
        amps = 0 if ch['charger_actual_current'] is None else ch['charger_actual_current']
        self.charger_current.text('%s%d A' % (ph, amps))
        charger_power = 0 if ch['charger_power'] is None else ch['charger_power']
        self.charger_power.text('%d kW' % charger_power)
        if ch['usable_battery_level'] < ch['battery_level']:
            usable = ' (%d %% usable)' % ch['usable_battery_level']
        else:
            usable = ''
        self.battery_level.text('%d %%%s' % (ch['battery_level'], usable))
        self.charge_rate.text(app.vehicle.dist_units(ch['charge_rate'], True))
        self.battery_range.text(app.vehicle.dist_units(ch['battery_range']))
        self.energy_added.text('%.1f kWh' % ch['charge_energy_added'])
        self.range_added.text(app.vehicle.dist_units(ch['charge_miles_added_rated']))
        self.charge_limit_soc.text('%d %%' % ch['charge_limit_soc'])
        self.est_battery_range.text(app.vehicle.dist_units(ch['est_battery_range']))
        self.charge_port_door.text(str(ch['charge_port_door_open']))
        self.charge_port_latch.text(str(ch['charge_port_latch']))
        self.fast_charger.text(str(ch['fast_charger_present']))
        self.trip_charging.text(str(ch['trip_charging']))
        self.charging_pending.text(str(ch['scheduled_charging_pending']))
        if ch['scheduled_charging_start_time']:
            st = time.localtime(ch['scheduled_charging_start_time'])
            self.charging_start.text(time.strftime('%X', st))
        else:
            self.charging_start.text(None)
        self.scheduled_charging.text(ch.get('scheduled_charging_mode'))
        if ch.get('scheduled_departure_time'):
            dt = time.localtime(ch['scheduled_departure_time'])
            self.departure_time.text(time.strftime('%X', dt))
        else:
            self.departure_time.text(None)
        self.off_peak_charge.text(str(ch.get('off_peak_charging_enabled')))
        self.off_peak_times.text(ch.get('off_peak_charging_times'))
        if 'off_peak_hours_end_time' in ch:
            ophet = divmod(ch['off_peak_hours_end_time'], 60)
            self.off_peak_end_time.text('{:02.0f}:{:02.0f}'.format(*ophet))
        else:
            self.off_peak_end_time.text(None)
        self.preconditioning.text(str(ch.get('preconditioning_enabled')))
        self.preconditioning_times.text(ch.get('preconditioning_times'))
        # Vehicle config
        self.car_type.text(co['car_type'])
        self.trim_badging.text(co.get('trim_badging'))
        self.air_suspension.text(str(co['has_air_suspension']))
        self.exterior_color.text(co['exterior_color'])
        self.wheel_type.text(co['wheel_type'])
        self.spoiler_type.text(co['spoiler_type'])
        self.roof_color.text(co['roof_color'])
        self.charge_port_type.text(co['charge_port_type'])

    @staticmethod
    def _heading_to_str(deg):
        """ Convert heading in degrees to a direction string """
        return ['NNE', 'NE', 'ENE', 'E', 'ESE', 'SE', 'SSE',
                'S', 'SSW', 'SW', 'WSW', 'W', 'WNW', 'NW',
                'NNW', 'N'][int(abs((deg - 11.25) % 360) / 22.5)]

def show_webview(url):
    """ Shows the SSO page in a webview and returns the redirected URL """
    result = ['']
    window = webview.create_window('Login', url)
    def on_loaded():
        result[0] = window.get_current_url()
        if 'void/callback' in result[0].split('?')[0]:
            window.destroy()
    window.loaded += on_loaded
    webview.start()  # Blocks the main thread until webview is closed
    return result[0]

class App(Tk):
    """ Main application class """

    def __init__(self, **kwargs):
        Tk.__init__(self, **kwargs)
        self.title('Tesla')
        self.protocol('WM_DELETE_WINDOW', self.save_and_quit)
        # Add menu bar
        menu = Menu(self)
        app_menu = Menu(menu, tearoff=0)
        app_menu.add_command(label='Login', command=self.login)
        app_menu.add_command(label='Logout', command=self.logout)
        app_menu.add_separator()
        app_menu.add_command(label='Exit', command=self.save_and_quit)
        menu.add_cascade(label='App', menu=app_menu)
        self.vehicle_menu = Menu(menu, tearoff=0)
        self.vehicle_menu.add_command(label='Show option codes', state=DISABLED,
                                      command=self.option_codes)
        self.vehicle_menu.add_command(label='Decode VIN', state=DISABLED,
                                      command=self.decode_vin)
        self.vehicle_menu.add_command(label='Charge history', state=DISABLED,
                                      command=self.charge_history)
        self.vehicle_menu.add_separator()
        menu.add_cascade(label='Vehicle', menu=self.vehicle_menu)
        self.cmd_menu = Menu(menu, tearoff=0)
        self.cmd_menu.add_command(label='Wake up', state=DISABLED,
                                  command=self.wake_up)
        self.cmd_menu.add_command(label='Nearby charging sites', state=DISABLED,
                                  command=self.charging_sites)
        self.cmd_menu.add_command(self.add_cmd_args('HONK_HORN'))
        self.cmd_menu.add_command(self.add_cmd_args('FLASH_LIGHTS'))
        self.cmd_menu.add_command(label='Lock/unlock', state=DISABLED,
                                  command=self.lock_unlock)
        self.cmd_menu.add_command(label='Climate on/off', state=DISABLED,
                                  command=self.climate_on_off)
        self.cmd_menu.add_command(label='Set temperature', state=DISABLED,
                                  command=self.set_temperature)
        self.cmd_menu.add_command(label='Actuate frunk', state=DISABLED,
                                  command=lambda: self.actuate_trunk('front'))
        self.cmd_menu.add_command(label='Actuate trunk', state=DISABLED,
                                  command=lambda: self.actuate_trunk('rear'))
        self.cmd_menu.add_command(label='Remote start drive', state=DISABLED,
                                  command=lambda: self.cmd('REMOTE_START'))
        self.cmd_menu.add_command(label='Set charge limit', state=DISABLED,
                                  command=self.set_charge_limit)
        self.cmd_menu.add_command(label='Open/close charge port', state=DISABLED,
                                  command=self.open_close_charge_port)
        self.cmd_menu.add_command(label='Start/stop charge', state=DISABLED,
                                  command=self.start_stop_charge)
        self.cmd_menu.add_command(label='Seat heater request', state=DISABLED,
                                  command=self.seat_heater)
        self.cmd_menu.add_command(label='Control sun roof', state=DISABLED,
                                  command=self.vent_close_sun_roof)
        self.media_menu = Menu(menu, tearoff=0)
        self.cmd_menu.add_cascade(label='Media', state=DISABLED,
                                  menu=self.media_menu)
        for endpoint in ['MEDIA_TOGGLE_PLAYBACK', 'MEDIA_NEXT_TRACK',
                         'MEDIA_PREVIOUS_TRACK', 'MEDIA_NEXT_FAVORITE',
                         'MEDIA_PREVIOUS_FAVORITE', 'MEDIA_VOLUME_UP',
                         'MEDIA_VOLUME_DOWN']:
            self.media_menu.add_command(self.add_cmd_args(endpoint))
        self.cmd_menu.add_command(label='Schedule sw update', state=DISABLED,
                                  command=self.schedule_sw_update)
        self.cmd_menu.add_command(self.add_cmd_args('CANCEL_SOFTWARE_UPDATE'))
        self.cmd_menu.add_command(label='Control windows', state=DISABLED,
                                  command=self.window_control)
        self.cmd_menu.add_command(label='Max defrost', state=DISABLED,
                                  command=self.max_defrost)
        self.cmd_menu.add_command(label='Set charge amps', state=DISABLED,
                                  command=self.charging_amps)
        self.cmd_menu.add_command(label='Scheduled charging', state=DISABLED,
                                  command=self.scheduled_charging)
        self.cmd_menu.add_command(label='Scheduled departure', state=DISABLED,
                                  command=self.scheduled_departure)
        menu.add_cascade(label='Command', menu=self.cmd_menu)
        opt_menu = Menu(menu, tearoff=0)
        self.auto_refresh = BooleanVar()
        opt_menu.add_checkbutton(label='Auto refresh',
                                 variable=self.auto_refresh,
                                 command=self.update_dashboard)
        self.debug = BooleanVar()
        opt_menu.add_checkbutton(label='Console debugging', variable=self.debug,
                                 command=self.apply_settings)
        self.verify = BooleanVar()
        self.verify.set(1)
        opt_menu.add_checkbutton(label='Verify SSL', variable=self.verify,
                                 command=self.apply_settings)
        opt_menu.add_command(label='Set proxy URL', command=self.set_proxy)
        opt_menu.add_command(label='Set SSO base URL', command=self.set_sso_url)
        web_menu = Menu(menu, tearoff=0)
        opt_menu.add_cascade(label='Web browser', menu=web_menu,
                             state=NORMAL if webdriver else DISABLED)
        self.browser = IntVar(0)
        web_menu.add_radiobutton(label='Chrome', value=0, variable=self.browser)
        web_menu.add_radiobutton(label='Opera', value=1, variable=self.browser)
        if webdriver and hasattr(webdriver.edge, 'options'):
            web_menu.add_radiobutton(label='Edge', value=2, variable=self.browser)
        self.selenium = BooleanVar()
        opt_menu.add_checkbutton(label='Use selenium', variable=self.selenium,
                                 state=NORMAL if webdriver else DISABLED,
                                 command=self.apply_settings)
        menu.add_cascade(label='Options', menu=opt_menu)
        help_menu = Menu(menu, tearoff=0)
        help_menu.add_command(label='About', command=self.about)
        menu.add_cascade(label='Help', menu=help_menu)
        self.config(menu=menu)
        self.update_scheduled = 0
        # Add widgets
        self.dashboard = Dashboard(self)
        self.dashboard.pack(pady=5, fill=X)
        self.status = StatusBar(self)
        self.status.pack(side=BOTTOM, fill=X)
        self.status.text('Not logged in')
        # Read config
        config = RawConfigParser()
        self.email, self.proxy, self.sso_url = '', '', ''
        try:
            config.read('gui.ini')
            self.email = config.get('app', 'email')
            self.verify.set(config.get('app', 'verify'))
            self.proxy = config.get('app', 'proxy')
            self.sso_url = config.get('app', 'sso_url')
            self.browser.set(config.get('app', 'browser'))
            self.selenium.set(config.get('app', 'selenium'))
            self.auto_refresh.set(config.get('display', 'auto_refresh'))
            self.debug.set(config.get('display', 'debug'))
        except (NoSectionError, NoOptionError, ParsingError):
            pass
        # Initialize logging
        default_format = '%(asctime)s - %(name)s - %(levelname)s - %(message)s'
        logging.basicConfig(format=default_format)
        self.apply_settings()

    def add_cmd_args(self, endpoint):
        """ Return add_command arguments for given named endpoint """
        return {'label': endpoint.capitalize().replace('_', ' '),
                'state': DISABLED, 'command': lambda: self.cmd(endpoint)}

    def custom_auth(self, url):
        """ Automated or manual authentication """
        # Use pywebview if available and selenium not selected
        if webview and not self.selenium.get():
            return pool.apply(show_webview, (url, ))  # Run in separate process
        # Use selenium if available and selected
        if webdriver and self.selenium.get():
<<<<<<< HEAD
            # Prevent Selenium from being detected (works for Chrome and Edge only, for now)
            if self.browser.get() < 2:
                options = [webdriver.chrome, webdriver.edge][self.browser.get()].options.Options()
                options.add_argument("--disable-blink-features=AutomationControlled")
            else:
                options = None
            with [webdriver.Chrome, webdriver.Edge,
                  webdriver.Firefox, webdriver.Opera,
                  webdriver.Safari][self.browser.get()](options=options) as browser:
=======
            options = [webdriver.chrome, webdriver.opera,
                       webdriver.edge][self.browser.get()].options.Options()
            options.add_argument('--disable-blink-features=AutomationControlled')
            with [webdriver.Chrome, webdriver.Opera,
                  webdriver.Edge][self.browser.get()](options=options) as browser:
>>>>>>> cd21dcbd
                browser.get(url)
                wait = WebDriverWait(browser, 300)
                wait.until(EC.url_contains('void/callback'))
                return browser.current_url
        # Fallback to manual authentication
        webbrowser.open(url)
        # Ask user for callback URL in new dialog
        result = [None]
        event = threading.Event()
        def show_dialog():
            """ Inner function to show dialog from main thread """
            result[0] = askstring('Login', 'URL after authentication:')
            event.set()  # Signal completion
        self.after_idle(show_dialog)  # Start from main thread
        event.wait()  # Block login thread until URL is entered
        return result[0]

    def login(self):
        """ Display login dialog and start new thread to get vehicle list """
        prompt = 'Email:' if (webdriver and self.selenium.get()) or \
                 (webview and not self.selenium.get()) else 'Use browser' \
                 ' to login.\nPage Not Found will be shown at success.\n\nEmail:'
        result = askstring('Login', prompt, initialvalue=self.email)
        if result:
            self.email = result
            self.status.text('Logging in...')
            retry = teslapy.Retry(total=2,
                                  status_forcelist=(500, 502, 503, 504))
            tesla = teslapy.Tesla(self.email, authenticator=self.custom_auth,
                                  verify=self.verify.get(), proxy=self.proxy,
                                  retry=retry, sso_base_url=self.sso_url)
            # Create and start login thread. Check thread status after 100 ms
            self.login_thread = LoginThread(tesla)
            self.login_thread.start()
            self.after(100, self.process_login)

    def process_login(self):
        """ Waits for thread to finish and updates vehicle menu """
        if self.login_thread.is_alive():
            # Check again after 100 ms
            self.after(100, self.process_login)
        elif self.login_thread.exception:
            self.status.text(self.login_thread.exception)
        else:
            # Remove vehicles from menu
            self.vehicle_menu.delete(4, END)
            # Add to menu and select first vehicle
            self.selected = IntVar(value=0)
            for i, vehicle in enumerate(self.login_thread.vehicles):
                label = '%s (%s)' % (vehicle['display_name'], vehicle['vin'])
                self.vehicle_menu.add_radiobutton(label=label, value=i,
                                                  variable=self.selected,
                                                  command=self.select)
            if self.login_thread.vehicles:
                # Enable show option codes and wake up command
                for i in range(0, 3):
                    self.vehicle_menu.entryconfig(i, state=NORMAL)
                self.cmd_menu.entryconfig(0, state=NORMAL)
                self.select()
            else:
                self.status.text('No vehicles')

    def logout(self):
        """ Sign out and redraw dashboard """
        if not hasattr(self, 'login_thread'):
            return
        # Use pywebview if available and selenium not selected
        if webview and not self.selenium.get():
            # Run in separate process
            pool.apply(show_webview, (self.login_thread.tesla.logout(), ))
        # Do not sign out if selenium is available and selected
        self.login_thread.tesla.logout(not (webdriver and self.selenium.get()))
        if hasattr(self, 'vehicle'):
            del self.vehicle
        # Redraw dashboard
        self.dashboard.pack_forget()
        self.dashboard = Dashboard(self)
        self.dashboard.pack(pady=5, fill=X)
        # Remove vehicles from menu
        self.vehicle_menu.delete(4, END)
        # Disable commands
        for i in range(0, 3):
            self.vehicle_menu.entryconfig(i, state=DISABLED)
        for i in range(0, self.cmd_menu.index(END) + 1):
            self.cmd_menu.entryconfig(i, state=DISABLED)
        for i in range(0, self.media_menu.index(END) + 1):
            self.media_menu.entryconfig(i, state=DISABLED)
        self.status.text('Not logged in')

    def select(self):
        """ Select vehicle and start new thread to get vehicle image """
        self.vehicle = self.login_thread.vehicles[self.selected.get()]
        # Create and start image thread. Check thread status after 100 ms
        self.image_thread = ImageThread(self.vehicle)
        self.image_thread.start()
        self.after(100, self.process_select)
        # Create and start service thread. Check thread status after 100 ms
        self.service_thread = ServiceThread(self.vehicle)
        self.service_thread.start()
        self.after(100, self.process_service)
        # Start status thread only once
        if not hasattr(self, 'status_thread'):
            self.update_status()
        self.update_dashboard()

    def process_select(self):
        """ Waits for thread to finish and displays vehicle image """
        if self.image_thread.is_alive():
            # Check again after 100 ms
            self.after(100, self.process_select)
        elif self.image_thread.exception:
            # Handle errors
            self.status.text(self.image_thread.exception)
        else:
            # Display vehicle image
            self.dashboard.vehicle_image.config(image=self.image_thread.photo)

    def process_service(self):
        """ Waits for thread to finish and displays service data """
        if self.service_thread.is_alive():
            # Check again after 100 ms
            self.after(100, self.process_service)
        elif self.service_thread.exception:
            # Handle errors
            self.status.text(self.service_thread.exception)
        else:
            # Display service data
            nat = self.service_thread.data.get('next_appt_timestamp')
            # pylint: disable=E1101
            self.dashboard.next_appt.text(nat)

    def show_status(self):
        """ Display vehicle state """
        self.status.text('%s is %s' % (self.vehicle['display_name'],
                                       self.vehicle['state']))
        self.dashboard.in_service.text(str(self.vehicle['in_service']))
        # Enable/disable commands
        state = NORMAL if self.vehicle['state'] == 'online' else DISABLED
        for i in range(1, self.cmd_menu.index(END) + 1):
            if self.cmd_menu.entrycget(i, 'state') != state:
                self.cmd_menu.entryconfig(i, state=state)
        for i in range(0, self.media_menu.index(END) + 1):
            if self.media_menu.entrycget(i, 'state') != state:
                self.media_menu.entryconfig(i, state=state)

    def update_status(self):
        """ Creates a new thread to get vehicle summary """
        self.status_thread = StatusThread(self.vehicle)
        # Don't start if auto refresh is enabled
        if not self.auto_refresh.get() or self.vehicle['state'] != 'online':
            self.status_thread.start()
        self.after(100, self.process_status)

    def process_status(self):
        """ Waits for thread to finish and updates status """
        if self.status_thread.is_alive():
            self.after(100, self.process_status)
        else:
            # Increase status polling rate if vehicle is online
            delay = 60000 if self.vehicle['state'] == 'online' else 240000
            # Run thread again and show status
            self.after(delay, self.update_status)
            if self.status_thread.exception:
                self.status.text(self.status_thread.exception)
            else:
                self.show_status()

    def update_dashboard(self, scheduled=False):
        """ Create new thread to get vehicle data """
        if scheduled:
            self.update_scheduled = False
        if hasattr(self, 'vehicle') and self.vehicle['state'] != 'online':
            return
        # pylint: disable=E0203
        if hasattr(self, 'update_thread') and self.update_thread.is_alive():
            return
        if hasattr(self, 'vehicle') and not self.update_scheduled:
            self.show_status()
            self.update_thread = UpdateThread(self.vehicle)
            self.update_thread.start()
            self.after(100, self.process_update_dashboard)

    def process_update_dashboard(self):
        """ Waits for thread to finish and updates dashboard data """
        if self.update_thread.is_alive():
            self.after(100, self.process_update_dashboard)
            return
        try:
            delay = 4000  # Default update polling rate
            if self.update_thread.exception:
                self.status.text(self.update_thread.exception)
                self.status.indicator('red')
            else:
                timestamp_ms = self.vehicle['vehicle_state']['timestamp']
                self.status.status(time.ctime(timestamp_ms / 1000))
                self.status.indicator('green')
                self.dashboard.update_widgets()
                # Increase polling rate if charging or user present
                if (self.vehicle['charge_state']['charging_state'] == 'Charging'
                        or self.vehicle['vehicle_state']['is_user_present']):
                    delay = 1000
            # Run again if auto refresh is on and fail threshold is not exceeded
            if self.auto_refresh.get() and self.update_thread.fail_cnt < 10:
                self.after(delay, self.update_dashboard, True)
                self.update_scheduled = True
            else:
                self.auto_refresh.set(FALSE)
                self.status.indicator(None)
        except Exception as e:
            # On error turn off auto refresh and re-raise
            import sys
            self.status.text('{}: {}'.format(*sys.exc_info()[:2]))
            self.auto_refresh.set(FALSE)
            self.status.indicator(None)
            raise

    def wake_up(self):
        """ Creates a new thread to wake up vehicle """
        self.status.text('Please wait...')
        self.wake_up_thread = WakeUpThread(self.vehicle)
        self.wake_up_thread.start()
        self.after(100, self.process_wake_up)
        # Disable wake up command
        self.cmd_menu.entryconfig(0, state=DISABLED)

    def process_wake_up(self):
        """ Waits for thread to finish and updates widgets """
        if self.wake_up_thread.is_alive():
            self.after(100, self.process_wake_up)
        elif self.wake_up_thread.exception:
            self.status.text(self.wake_up_thread.exception)
            self.cmd_menu.entryconfig(0, state=NORMAL)
        else:
            # Enable wake up command and start update thread
            self.cmd_menu.entryconfig(0, state=NORMAL)
            self.update_dashboard()

    def about(self):
        """ Show about dialog """
        LabelGridDialog(self, 'About',
                        [{'text': 'Tesla Owner API Python GUI by Tim Dorssers'},
                         {'text': 'Tcl/Tk toolkit version %s' % TkVersion}])

    def option_codes(self):
        """ Show vehicle option codes in a dialog """
        table = []
        for i, item in enumerate(self.vehicle.option_code_list()):
            table.append(dict(text=item, row=i // 2, column=i % 2, sticky=W))
        LabelGridDialog(self, 'Option codes', table)

    def decode_vin(self):
        """ Show decoded vin in a dialog """
        table = []
        for i, item in enumerate(self.vehicle.decode_vin().items()):
            table.append(dict(text=item[0] + ':', row=i, sticky=E))
            table.append(dict(text=item[1], row=i, column=1, sticky=W))
        LabelGridDialog(self, 'Decode VIN', table)

    def charging_sites(self):
        """ Creates a new thread to get nearby charging sites """
        self.status.text('Please wait...')
        self.nearby_sites_thread = NearbySitesThread(self.vehicle)
        self.nearby_sites_thread.start()
        self.after(100, self.process_charging_sites)

    def process_charging_sites(self):
        """ Waits for thread to finish and displays sites in a dialog box """
        if self.nearby_sites_thread.is_alive():
            self.after(100, self.process_charging_sites)
        elif self.nearby_sites_thread.exception:
            self.status.text(self.nearby_sites_thread.exception)
        else:
            self.show_status()
            # Prepare list of label and grid attributes for table view
            table = [dict(text='Destination Charging:', columnspan=2)]
            r = 1
            for site in self.nearby_sites_thread.sites['destination_charging']:
                table.append(dict(text=site['name'], row=r, sticky=W))
                dist = self.vehicle.dist_units(site['distance_miles'])
                table.append(dict(text=dist, row=r, column=1, sticky=W))
                r += 1
            table.append(dict(text='Superchargers:', row=r, columnspan=2))
            r += 1
            for site in self.nearby_sites_thread.sites['superchargers']:
                table.append(dict(text=site['name'], row=r, sticky=W))
                dist = self.vehicle.dist_units(site['distance_miles'])
                table.append(dict(text=dist, row=r, column=1, sticky=W))
                text = '%d/%d free stalls' % (site['available_stalls'],
                                              site['total_stalls'])
                table.append(dict(text=text, row=r, column=2, sticky=W))
                r += 1
            LabelGridDialog(self, 'Nearby Charging Sites', table)

    def charge_history(self):
        """ Creates a new thread to get charging history """
        self.status.text('Please wait...')
        self.charge_history_thread = ChargeHistoryThread(self.vehicle)
        self.charge_history_thread.start()
        self.after(100, self.process_charge_history)
        
    def process_charge_history(self):
        """ Waits for thread to finish and displays history in a dialog box """
        if self.charge_history_thread.is_alive():
            self.after(100, self.process_charge_history)
        elif self.charge_history_thread.exception:
            self.status.text(self.charge_history_thread.exception)
        else:
            self.show_status()
            ChargeHistoryDialog(self, self.charge_history_thread.result)

    def cmd(self, name, **kwargs):
        """ Creates a new thread to command vehicle """
        self.status.text('Please wait...')
        self.command_thread = CommandThread(self.vehicle, name, **kwargs)
        self.command_thread.start()
        self.after(100, self.process_cmd)

    def process_cmd(self):
        """ Waits for thread to finish and update widgets """
        if self.command_thread.is_alive():
            self.after(100, self.process_cmd)
        elif self.command_thread.exception:
            self.status.text(self.command_thread.exception)
        else:
            # Update dashboard after 1 second if auto refresh is disabled
            if not self.auto_refresh.get():
                self.after(1000, self.update_dashboard)

    def lock_unlock(self):
        """ Lock or unlock vehicle """
        if self.vehicle['vehicle_state']['locked']:
            self.cmd('UNLOCK')
        else:
            self.cmd('LOCK')

    def climate_on_off(self):
        """ Turn climate control on or off """
        if self.vehicle['climate_state']['is_climate_on']:
            self.cmd('CLIMATE_OFF')
        else:
            self.cmd('CLIMATE_ON')

    def set_temperature(self):
        """ Set climate control temperature """
        # Get user input using a simple dialog box
        temp = askfloat('Set', 'Temperature')
        if temp:
            self.cmd('CHANGE_CLIMATE_TEMPERATURE_SETTING', driver_temp=temp,
                     passenger_temp=temp)

    def actuate_trunk(self, which_trunk):
        """ Actuate trunk or frunk """
        self.cmd('ACTUATE_TRUNK', which_trunk=which_trunk)

    def set_charge_limit(self):
        """ Set charging limit """
        limit = askinteger('Set', 'Charge Limit')
        if limit:
            self.cmd('CHANGE_CHARGE_LIMIT', percent=limit)

    def open_close_charge_port(self):
        """ Open, unlock or close charging port """
        if (self.vehicle['charge_state']['charge_port_door_open'] and
                self.vehicle['charge_state']['charge_port_latch'] != 'Engaged'):
            self.cmd('CHARGE_PORT_DOOR_CLOSE')
        else:
            self.cmd('CHARGE_PORT_DOOR_OPEN')

    def start_stop_charge(self):
        """ Start or stop vehicle charging """
        if self.vehicle['charge_state']['charging_state'].lower() == 'charging':
            self.cmd('STOP_CHARGE')
        else:
            self.cmd('START_CHARGE')

    def seat_heater(self):
        """ Ask user which seat to heat """
        dlg = SeatHeaterDialog(self)
        if dlg.result:
            self.cmd('REMOTE_SEAT_HEATER_REQUEST', heater=dlg.result[0],
                     level=dlg.result[1])

    def vent_close_sun_roof(self):
        """ Ask user to vent or close the sun roof """
        dlg = ControlDialog(self, 'Sun Roof')
        if dlg.result:
            self.cmd('CHANGE_SUNROOF_STATE', state=dlg.result)

    def schedule_sw_update(self):
        """ Start software upgrade in two minutes """
        self.cmd('SCHEDULE_SOFTWARE_UPDATE', offset_sec=120)

    def window_control(self):
        """ Ask user to vent or close windows """
        dlg = ControlDialog(self, 'Windows')
        if dlg.result:
            self.cmd('WINDOW_CONTROL', command=dlg.result, lat=0, lon=0)

    def max_defrost(self):
        """ Set max defrost mode """
        try:
            if self.vehicle['climate_state']['defrost_mode']:
                self.cmd('MAX_DEFROST', on=False)
            else:
                self.cmd('MAX_DEFROST', on=True)
        except KeyError:
            pass

    def charging_amps(self):
        """ Set charging amps """
        # Get user input using a simple dialog box
        temp = askinteger('Set', 'Amperage')
        if temp:
            self.cmd('CHARGING_AMPS', charging_amps=temp)

    def scheduled_charging(self):
        """ Set scheduled charging """
        dlg = ChargingDialog(self)
        if dlg.result:
            self.cmd('SCHEDULED_CHARGING', **dlg.result)

    def scheduled_departure(self):
        """ Set scheduled departure """
        dlg = DepartureDialog(self)
        if dlg.result:
            self.cmd('SCHEDULED_DEPARTURE', **dlg.result)

    def apply_settings(self):
        """ Set logging level and SSL context """
        level = logging.DEBUG if self.debug.get() else logging.WARNING
        logging.getLogger().setLevel(level)
        # Set Nominatim SSL verify
        if self.verify.get():
            geopy.geocoders.options.default_ssl_context = None
        else:
            ctx = ssl.create_default_context()
            ctx.check_hostname = False
            ctx.verify_mode = ssl.CERT_NONE
            geopy.geocoders.options.default_ssl_context = ctx

    def set_proxy(self):
        """ Set proxy server URL """
        temp = askstring('Set', 'Proxy URL', initialvalue=self.proxy)
        self.proxy = '' if temp is None else temp

    def set_sso_url(self):
        """ Set SSO service base URL """
        temp = askstring('Set', 'SSO service base URL', initialvalue=self.sso_url)
        self.sso_url = '' if temp is None else temp

    def save_and_quit(self):
        """ Save settings to file and quit app """
        config = RawConfigParser()
        config.add_section('app')
        config.add_section('display')
        try:
            config.set('app', 'email', self.email)
            config.set('app', 'proxy', self.proxy)
            config.set('app', 'verify', self.verify.get())
            config.set('app', 'sso_url', self.sso_url)
            config.set('app', 'browser', self.browser.get())
            config.set('app', 'selenium', self.selenium.get())
            config.set('display', 'auto_refresh', self.auto_refresh.get())
            config.set('display', 'debug', self.debug.get())
            with open('gui.ini', 'w') as configfile:
                config.write(configfile)
        except (IOError, AttributeError):
            pass
        finally:
            self.quit()

class UpdateThread(threading.Thread):
    """ Retrieves vehicle data and looks up address if coordinates change """

    _coords = None
    location = None
    fail_cnt = 0

    def __init__(self, vehicle):
        threading.Thread.__init__(self)
        self.vehicle = vehicle
        self.exception = None

    def run(self):
        try:
            self.vehicle.get_vehicle_data()
        except (teslapy.RequestException, ValueError) as e:
            # Detect if vehicle went to sleep
            try:
                self.vehicle.get_vehicle_summary()
            except (teslapy.RequestException, ValueError) as e:
                pass
            UpdateThread.fail_cnt += 1  # Increase for consecutive errors
            self.exception = e
        else:
            coords = '%s, %s' % (self.vehicle['drive_state']['latitude'],
                                 self.vehicle['drive_state']['longitude'])
            # Have coordinates changed over previous instance?
            if self._coords != coords:
                UpdateThread._coords = coords
                # Fallback to coordinates if lookup fails
                self.location = coords
                try:
                    # Lookup address at coordinates
                    osm = Nominatim(user_agent='TeslaPy',
                                    proxies=self.vehicle.tesla.proxies)
                    self.location = osm.reverse(coords).address
                except (GeocoderTimedOut, GeocoderUnavailable):
                    UpdateThread._coords = None  # Force lookup
                except GeopyError as e:
                    UpdateThread._coords = None
                    UpdateThread.fail_cnt += 1
                    self.exception = e
                finally:
                    UpdateThread.location = self.location  # Save location
            UpdateThread.fail_cnt = 0

class WakeUpThread(threading.Thread):
    """ Wake vehicle up """

    def __init__(self, vehicle):
        threading.Thread.__init__(self)
        self.vehicle = vehicle
        self.exception = None

    def run(self):
        try:
            self.vehicle.sync_wake_up()
        except (teslapy.VehicleError, teslapy.RequestException) as e:
            self.exception = e

class ImageThread(threading.Thread):
    """ Compose vehicle image """

    def __init__(self, vehicle):
        threading.Thread.__init__(self)
        self.vehicle = vehicle
        self.exception = None
        self.photo = None

    def run(self):
        try:
            response = self.vehicle.compose_image(size=300)
        except teslapy.RequestException as e:
            self.exception = e
        else:
            # Tk 8.6 has native PNG support, older Tk require PIL
            try:
                import base64
                self.photo = PhotoImage(data=base64.b64encode(response))
            except TclError:
                from PIL import Image, ImageTk
                import io
                self.photo = ImageTk.PhotoImage(Image.open(io.BytesIO(response)))

class LoginThread(threading.Thread):
    """ Authenticate and retrieve vehicle list """

    def __init__(self, tesla):
        threading.Thread.__init__(self)
        self.tesla = tesla
        self.exception = None
        self.vehicles = []

    def run(self):
        try:
            self.tesla.fetch_token()
            self.vehicles = self.tesla.vehicle_list()
        except Exception as e:
            self.exception = str(e).replace('\n', '')

class StatusThread(threading.Thread):
    """ Retrieve vehicle status summary """

    def __init__(self, vehicle):
        threading.Thread.__init__(self)
        self.vehicle = vehicle
        self.exception = None

    def run(self):
        try:
            self.vehicle.get_vehicle_summary()
        except (teslapy.RequestException, ValueError) as e:
            self.exception = e

class CommandThread(threading.Thread):
    """ Send vehicle command """

    def __init__(self, vehicle, name, **kwargs):
        threading.Thread.__init__(self)
        self.vehicle = vehicle
        self.name = name
        self.data = kwargs
        self.exception = None

    def run(self):
        try:
            self.vehicle.command(self.name, **self.data)
        except (teslapy.VehicleError, teslapy.RequestException, ValueError) as e:
            self.exception = e

class NearbySitesThread(threading.Thread):
    """ Retrieve nearby charging sites """

    def __init__(self, vehicle):
        threading.Thread.__init__(self)
        self.vehicle = vehicle
        self.exception = None
        self.sites = None

    def run(self):
        try:
            self.sites = self.vehicle.get_nearby_charging_sites()
        except (teslapy.RequestException, ValueError) as e:
            self.exception = e

class ServiceThread(threading.Thread):
    """ Retrieve next service appointment """

    def __init__(self, vehicle):
        threading.Thread.__init__(self)
        self.vehicle = vehicle
        self.exception = None
        self.data = None

    def run(self):
        try:
            self.data = self.vehicle.get_service_scheduling_data()
        except (teslapy.RequestException, ValueError) as e:
            self.exception = e

class ChargeHistoryThread(threading.Thread):
    """ Retrieve charging history """

    def __init__(self, vehicle):
        threading.Thread.__init__(self)
        self.vehicle = vehicle
        self.exception = None
        self.result = None

    def run(self):
        try:
            self.result = self.vehicle.get_charge_history()
        except (teslapy.RequestException, ValueError) as e:
            self.exception = e

if __name__ == "__main__":
    pool = multiprocessing.Pool(1)
    app = App()
    app.mainloop()
    app.destroy()
<|MERGE_RESOLUTION|>--- conflicted
+++ resolved
@@ -1,1334 +1,1322 @@
-""" Tesla Owner API GUI application using TeslaPy module """
-
-# Author: Tim Dorssers
-
-import ssl
-import time
-import logging
-import threading
-import webbrowser
-import multiprocessing
-import geopy.geocoders  # 1.14.0 or higher required
-from geopy.geocoders import Nominatim
-from geopy.exc import *
-try:
-    import webview  # Optional pywebview 3.0 or higher
-except ImportError:
-    webview = None
-try:
-    from selenium import webdriver  # Optional selenium 3.13.0 or higher
-    from selenium.webdriver.support import expected_conditions as EC
-    from selenium.webdriver.support.ui import WebDriverWait
-except ImportError:
-    webdriver = None
-try:
-    from Tkinter import *
-    from tkSimpleDialog import *
-    from ConfigParser import *
-except ImportError:
-    from tkinter import *
-    from tkinter.simpledialog import *
-    from configparser import *
-import teslapy
-
-class LabelGridDialog(Dialog):
-    """ Display dialog box with table without cancel button """
-
-    def __init__(self, master, title=None, table=None):
-        self.table = table or []
-        # The Dialog constructor must be called last
-        Dialog.__init__(self, master, title)
-
-    def body(self, master):
-        for args in self.table:
-            Label(master, text=args.pop('text')).grid(args)
-
-    def buttonbox(self):
-        box = Frame(self)
-        w = Button(box, text="OK", width=10, command=self.ok, default=ACTIVE)
-        w.pack(side=LEFT, padx=5, pady=5)
-        self.bind("<Return>", self.ok)
-        box.pack()
-
-class SeatHeaterDialog(Dialog):
-    """ Display dialog box with comboboxes to select seat heaters """
-
-    def __init__(self, master):
-        Dialog.__init__(self, master, title='Seat Heater')
-
-    def body(self, master):
-        Label(master, text="Heater:").grid(row=0, sticky=E)
-        Label(master, text="Level:").grid(row=1, sticky=E)
-        lst = ['0: Front Left', '1: Front Right', '2: Rear left',
-               '3: Rear center', '4: Rear right']
-        self.heater = StringVar(value=lst[0])
-        OptionMenu(master, self.heater, *lst).grid(row=0, column=1, sticky=W)
-        self.level = IntVar(value=0)
-        OptionMenu(master, self.level, 0, 1, 2, 3).grid(row=1, column=1, sticky=W)
-
-    def apply(self):
-        # Only return heater ID and level
-        self.result = (int(self.heater.get()[0]), self.level.get())
-
-class ControlDialog(Dialog):
-    """ Display dialog box with radio buttons to select sunroof/window state """
-
-    def __init__(self, master, title=None):
-        Dialog.__init__(self, master, title)
-
-    def body(self, master):
-        self.state = StringVar(value='vent')
-        Radiobutton(master, text="Vent", variable=self.state,
-                    value='vent').pack(anchor=W)
-        Radiobutton(master, text="Close", variable=self.state,
-                    value='close').pack(anchor=W)
-
-    def apply(self):
-        self.result = self.state.get()
-
-class ChargingDialog(Dialog):
-    """ Display dialog box to get scheduled charging parameters """
-
-    def __init__(self, master, title='Scheduled charging'):
-        Dialog.__init__(self, master, title)
-
-    def body(self, master):
-        self.enable = BooleanVar()
-        Checkbutton(master, text='Enable', variable=self.enable).pack()
-        self.time = StringVar()
-        self.time.set('0:00')
-        Label(master, text='Time:').pack(side=LEFT)
-        Entry(master, textvariable=self.time).pack(side=LEFT)
-
-    def apply(self):
-        parts = self.time.get().split(':')
-        self.result = {'enable': self.enable.get(),
-                       'time': int(parts[0]) * 60 + int(parts[1])}
-
-class DepartureDialog(Dialog):
-    """ Display dialog box to get scheduled departure parameters """
-
-    def __init__(self, master, title='Scheduled departure'):
-        Dialog.__init__(self, master, title)
-
-    def body(self, master):
-        self.depart_time = StringVar()
-        self.depart_time.set('8:00')
-        Label(master, text='Departure Time:').grid()
-        Entry(master, textvariable=self.depart_time).grid(row=0, column=1)
-        self.enable = BooleanVar()
-        Checkbutton(master, text='Enable', variable=self.enable).grid(row=0, column=2)
-        group = LabelFrame(master, text='Preconditioning')
-        self.hvac = BooleanVar()
-        Checkbutton(group, text='Enable', variable=self.hvac).pack(side=LEFT)
-        self.hvac_weekdays = BooleanVar()
-        Checkbutton(group, text='Weekdays',
-                    variable=self.hvac_weekdays).pack(side=RIGHT)
-        group.grid(columnspan=3, sticky=EW, padx=5)
-        group = LabelFrame(master, text='Off Peak Charging')
-        self.off_peak = BooleanVar()
-        Checkbutton(group, text='Enable', variable=self.off_peak).grid(sticky=W)
-        self.off_peak_weekdays = BooleanVar()
-        Checkbutton(group, text='Weekdays',
-                    variable=self.off_peak_weekdays).grid(row=0, column=1, sticky=E)
-        self.end_time = StringVar()
-        self.end_time.set('6:00')
-        Label(group, text='Off Peak End Time:').grid()
-        Entry(group, textvariable=self.end_time).grid(row=1, column=1, padx=5, pady=5)
-        group.grid(columnspan=3, sticky=EW, padx=5)
-
-    def apply(self):
-        depart = self.depart_time.get().split(':')
-        end = self.end_time.get().split(':')
-        self.result = {'enable': self.enable.get(),
-                       'departure_time': int(depart[0]) * 60 + int(depart[1]),
-                       'preconditioning_enabled': self.hvac.get(),
-                       'preconditioning_weekdays_only': self.hvac_weekdays.get(),
-                       'off_peak_charging_enabled': self.off_peak.get(),
-                       'off_peak_charging_weekdays_only': self.off_peak_weekdays.get(),
-                       'end_off_peak_time': int(end[0]) * 60 + int(end[1])}
-
-class ChargeHistoryDialog(Dialog):
-    """ Display dialog box with charging history graph """
-
-    def __init__(self, master, data):
-        self.data = data
-        Dialog.__init__(self, master, title='Charging History')
-
-    def body(self, master):
-        if not isinstance(self.data, dict):
-            return
-        Label(master, text=self.data['screen_title'],
-              font=('TkTextFont', 12)).pack()
-        Label(master, text=self.data['total_charged']['title'],
-              anchor=W).pack(fill=X)
-        text = '%s %s' % (self.data['total_charged']['value'],
-                          self.data['total_charged']['after_adornment'])
-        Label(master, text=text, anchor=W,
-              font=('TkTextFont', 12, 'bold')).pack(fill=X)
-        # Draw graph
-        canvas = Canvas(master, width=440, height=410)
-        scale = self.data['charging_history_graph']['y_range_max'] / 320
-        for y in self.data['charging_history_graph']['horizontal_grid_lines']:
-            y_scaled = 335 - y / scale
-            canvas.create_line(5, y_scaled, 403, y_scaled, dash=(2, 2))
-        for x in self.data['charging_history_graph']['vertical_grid_lines']:
-            canvas.create_line(14 + x * 13, 15, 14 + x * 13, 335, dash=(2, 2))
-        for label in self.data['charging_history_graph']['x_labels']:
-            canvas.create_text(14 + label['raw_value'] * 13, 335,
-                               text=label['value'], anchor=NE)
-        for label in self.data['charging_history_graph']['y_labels']:
-            text = label['value'] + '\n' + label.get('after_adornment', '')
-            canvas.create_text(408, 335 - label.get('raw_value', 0) / scale,
-                               text=text.strip(), anchor=W)
-        # Stacked bars
-        x = 8
-        for point in self.data['charging_history_graph']['data_points']:
-            y = 335
-            for idx, value in enumerate(point['values']):
-                if idx == 0:
-                    if value.get('raw_value', 0) <= 0:
-                        canvas.create_line(x, y, x, y - 2, width=7)
-                    continue
-                color = {1: 'blue', 2: 'red', 3: 'grey'}.get(idx)
-                y_new = y - value.get('raw_value', 0) / scale
-                canvas.create_line(x, y, x, y_new, width=7, fill=color)
-                y = y_new - 1
-            x += 13
-        # Breakdown
-        x = 5
-        for idx, key in enumerate(self.data['total_charged_breakdown']):
-            color = {'home': 'blue', 'super_charger': 'red',
-                     'other': 'grey'}.get(key)
-            canvas.create_oval(10 + idx * 165, 370, 20 + idx * 165, 380,
-                               fill=color, outline=color)
-            item = self.data['total_charged_breakdown'][key]
-            text = '%s%s\n%s' % (item['value'], item['after_adornment'],
-                                 item['sub_title'])
-            canvas.create_text(25 + idx * 165, 375, text=text, anchor=W)
-            x_new = x + item.get('raw_value', 0) * 4.1
-            canvas.create_line(x, 400, x_new, 400, width=7, fill=color)
-            x = x_new + 1
-        canvas.pack()
-
-    def buttonbox(self):
-        box = Frame(self)
-        w = Button(box, text="OK", width=10, command=self.ok, default=ACTIVE)
-        w.pack(side=LEFT, padx=5, pady=5)
-        self.bind("<Return>", self.ok)
-        box.pack()
-
-class StatusBar(Frame):
-    """ Status bar widget with transient and permanent status messages """
-
-    def __init__(self, master, **kwargs):
-        Frame.__init__(self, master, **kwargs)
-        self.text_value = StringVar()
-        Label(self, bd=1, relief=SUNKEN, anchor=W,
-              textvariable=self.text_value).pack(fill=X, side=LEFT, expand=1)
-        self.status_value = StringVar()
-        Label(self, bd=1, relief=SUNKEN, anchor=W,
-              textvariable=self.status_value).pack(fill=X, side=LEFT, expand=1)
-        self.indicator_label = Label(self, bd=1, relief=SUNKEN, width=1)
-        self.indicator_label.pack(side=LEFT)
-        # Save default background color
-        self.no_color = self.indicator_label.cget('bg')
-
-    def text(self, text):
-        """ Set informational text """
-        self.text_value.set(str(text)[:120])
-
-    def status(self, status):
-        """ Set status text """
-        self.status_value.set(status)
-
-    def indicator(self, color):
-        """ Set or reset indicator color """
-        self.indicator_label.config(bg=color if color else self.no_color)
-        self.update_idletasks()
-
-class LabelVarGrid(Label):
-    """ Label widget with updatable textvariable and grid positioning """
-
-    def __init__(self, master, **kwargs):
-        Label.__init__(self, master)
-        self.value = StringVar()
-        self.config(textvariable=self.value)
-        self.grid(**kwargs)
-
-    def text(self, text):
-        """ Set textvariable of label """
-        self.value.set(text)
-
-class Dashboard(Frame):
-    """ Dashboard widget showing vehicle data """
-
-    def __init__(self, master, **kwargs):
-        Frame.__init__(self, master, **kwargs)
-        left = Frame(self)
-        left.pack(side=LEFT, padx=5)
-        right = Frame(self)
-        right.pack(side=LEFT, padx=5)
-        # Vehicle image on right frame
-        self.vehicle_image = Label(right)
-        self.vehicle_image.pack()
-        # Climate state on left frame
-        self.layout(left, 'Climate State',
-                    [('outside_temp', 'Outside Temperature:'),
-                     ('inside_temp', 'Inside Temperature:'),
-                     ('driver_temp', 'Driver Temperature Setting:'),
-                     ('passenger_temp', 'Passenger Temperature Setting:'),
-                     ('is_climate_on', 'Is Climate On:'),
-                     ('fan_status', 'Fan Speed:'),
-                     ('driver_heater', 'Driver Seat Heater:'),
-                     ('passenger_heater', 'Passenger Seat Heater:'),
-                     ('front_defroster', 'Is Front Defroster On:'),
-                     ('rear_defroster', 'Is Rear Defroster On:')])
-        # Vehicle state on left frame
-        self.layout(left, 'Vehicle State',
-                    [('vehicle_name', 'Vehicle Name:'),
-                     ('odometer', 'Odometer:'),
-                     ('car_version', 'Car Version:'),
-                     ('locked', 'Locked:'),
-                     ('df', 'Driver Front Door:'),
-                     ('pf', 'Passenger Front Door:'),
-                     ('dr', 'Driver Rear Door:'),
-                     ('pr', 'Passenger Rear Door:'),
-                     ('fd', 'Driver Front Window:'),
-                     ('fp', 'Passenger Front Window:'),
-                     ('rd', 'Driver Rear Window:'),
-                     ('rp', 'Passenger Rear Window:'),
-                     ('ft', 'Front Trunk:'),
-                     ('rt', 'Rear Trunk:'),
-                     ('remote_start', 'Remote Start:'),
-                     ('user_present', 'Is User Present:'),
-                     ('speed_limit', 'Speed Limit Mode:'),
-                     ('current_limit', 'Current Limit:'),
-                     ('speed_limit_pin', 'Speed Limit Pin Set:'),
-                     ('sentry_mode', 'Sentry Mode:'),
-                     ('valet_mode', 'Valet Mode:'),
-                     ('valet_pin', 'Valet Pin Set:'),
-                     ('tmps_fl', 'TMPS Front Left:'),
-                     ('tmps_fr', 'TMPS Front Right:'),
-                     ('tmps_rl', 'TMPS Rear Left:'),
-                     ('tmps_rr', 'TMPS Rear Right:'),
-                     ('sw_update', 'Software Update:'),
-                     ('sw_duration', 'Expected Duration:'),
-                     ('update_ver', 'Update Version:'),
-                     ('inst_perc', 'Install Percentage:')])
-        # Drive state on right frame
-        group = self.layout(right, 'Drive State',
-                            [('power', 'Power:'),
-                             ('speed', 'Speed:'),
-                             ('shift_state', 'Shift State:'),
-                             ('heading', 'Heading:')])
-        Label(group, text='GPS:').grid(row=2, column=0, sticky=E)
-        self.gps = LabelVarGrid(group, row=2, column=1, columnspan=3, sticky=W)
-        self.gps.config(wraplength=330, justify=LEFT)
-        # Charging state on right frame
-        self.layout(right, 'Charging State',
-                    [('charging_state', 'Charging State:'),
-                     ('time_to_full', 'Time To Full Charge:'),
-                     ('charger_voltage', 'Charger Voltage:'),
-                     ('charger_request', 'Requested Current:'),
-                     ('charger_current', 'Charger Actual Current:'),
-                     ('charger_power', 'Charger Power:'),
-                     ('battery_level', 'Battery Level:'),
-                     ('charge_rate', 'Charge Rate:'),
-                     ('battery_range', 'Battery Range:'),
-                     ('energy_added', 'Charge Energy Added:'),
-                     ('range_added', 'Charge Range Added:'),
-                     ('charge_limit_soc', 'Charge Limit SOC:'),
-                     ('est_battery_range', 'Estimated Battery Range:'),
-                     ('charge_port_door', 'Charge Port Door Open:'),
-                     ('charge_port_latch', 'Charge Port Latch:'),
-                     ('fast_charger', 'Fast Charger:'),
-                     ('trip_charging', 'Trip Charging:'),
-                     ('charging_pending', 'Scheduled Charging:'),
-                     ('charging_start', 'Charging Start Time:'),
-                     ('scheduled_charging', 'Scheduled Charging Mode:'),
-                     ('departure_time', 'Scheduled Departure:'),
-                     ('off_peak_charge', 'Off Peak Charging:'),
-                     ('off_peak_times', 'Off Peak Charging Times:'),
-                     ('off_peak_end_time', 'Off Peak End Time:'),
-                     ('preconditioning', 'Preconditioning:'),
-                     ('preconditioning_times', 'Preconditioning Times:')])
-        # Vehicle config on left frame
-        self.layout(left, 'Vehicle Config',
-                    [('car_type', 'Car Type:'),
-                     ('trim_badging', 'Trim Badging:'),
-                     ('air_suspension', 'Has Air Suspension:'),
-                     ('exterior_color', 'Exterior Color:'),
-                     ('wheel_type', 'Wheel Type:'),
-                     ('spoiler_type', 'Spoiler Type:'),
-                     ('roof_color', 'Roof Color:'),
-                     ('charge_port_type', 'Charge Port Type:')])
-        # Service on right frame
-        self.layout(right, 'Service', [('next_appt', 'Next appointment:'),
-                                      ('in_service', 'In service:')])
-
-    def layout(self, master, text, labels):
-        """ Group four columns of widgets from list of tupels """
-        group = LabelFrame(master, text=text, padx=5, pady=5)
-        group.pack(padx=5, pady=5, fill=X)
-        for i, (name, txt) in enumerate(labels):
-            Label(group, text=txt).grid(row=i // 2, column=i % 2 * 2, sticky=E)
-            w = LabelVarGrid(group, row=i // 2, column=i % 2 * 2 + 1, sticky=W)
-            setattr(self, name, w)  # Set named widget to dashboard
-        return group
-
-    def update_widgets(self):
-        """ Set values of dashboard widgets """
-        cl = app.vehicle['climate_state']
-        ve = app.vehicle['vehicle_state']
-        dr = app.vehicle['drive_state']
-        ch = app.vehicle['charge_state']
-        co = app.vehicle['vehicle_config']
-        # pylint: disable=E1101
-        # Climate state
-        self.outside_temp.text(app.vehicle.temp_units(cl['outside_temp']))
-        self.inside_temp.text(app.vehicle.temp_units(cl['inside_temp']))
-        self.driver_temp.text(app.vehicle.temp_units(cl['driver_temp_setting']))
-        self.passenger_temp.text(app.vehicle.temp_units(cl['passenger_temp_setting']))
-        self.is_climate_on.text(str(cl['is_climate_on']))
-        self.fan_status.text(cl['fan_status'])
-        self.driver_heater.text(cl['seat_heater_left'])
-        self.passenger_heater.text(cl['seat_heater_right'])
-        self.front_defroster.text(str(cl['is_front_defroster_on']))
-        self.rear_defroster.text(str(cl['is_rear_defroster_on']))
-        # Vehicle state
-        self.vehicle_name.text(ve['vehicle_name'])
-        self.odometer.text(app.vehicle.dist_units(ve['odometer']))
-        self.car_version.text(ve['car_version'])
-        self.locked.text(str(ve['locked']))
-        door = {0: 'Closed', 1: 'Open'}
-        self.df.text(door.get(ve['df']))
-        self.pf.text(door.get(ve['pf']))
-        self.dr.text(door.get(ve['dr']))
-        self.pr.text(door.get(ve['pr']))
-        window = {0: 'Closed', 1: 'Venting', 2: 'Open'}
-        self.fd.text(window.get(ve.get('fd_window')))
-        self.fp.text(window.get(ve.get('fp_window')))
-        self.rd.text(window.get(ve.get('rd_window')))
-        self.rp.text(window.get(ve.get('rp_window')))
-        self.ft.text(door.get(ve['ft']))
-        self.rt.text(door.get(ve['rt']))
-        self.remote_start.text(str(ve['remote_start']))
-        self.user_present.text(str(ve['is_user_present']))
-        self.speed_limit.text(str(ve['speed_limit_mode']['active']))
-        limit = ve['speed_limit_mode']['current_limit_mph']
-        self.current_limit.text(app.vehicle.dist_units(limit, True))
-        self.speed_limit_pin.text(str(ve['speed_limit_mode']['pin_code_set']))
-        self.sentry_mode.text(str(ve.get('sentry_mode')))
-        self.valet_mode.text(str(ve['valet_mode']))
-        self.valet_pin.text(str(not 'valet_pin_needed' in ve))
-        self.tmps_fl.text(ve.get('tpms_pressure_fl'))
-        self.tmps_fr.text(ve.get('tpms_pressure_fr'))
-        self.tmps_rl.text(ve.get('tpms_pressure_rl'))
-        self.tmps_rr.text(ve.get('tpms_pressure_rr'))
-        status = ve['software_update']['status'] or 'unavailable'
-        wt = ve['software_update'].get('warning_time_remaining_ms', 0) / 1000
-        status += ' in {:02.0f}:{:02.0f}'.format(*divmod(wt, 60)) if wt else ''
-        self.sw_update.text(status.capitalize())
-        sueds = divmod(ve['software_update']['expected_duration_sec'] / 60, 60)
-        self.sw_duration.text('{:02.0f}:{:02.0f}'.format(*sueds))
-        self.update_ver.text(ve['software_update'].get('version') or 'None')
-        self.inst_perc.text(ve['software_update'].get('install_perc') or 'None')
-        # Drive state
-        power = 0 if dr['power'] is None else dr['power']
-        self.power.text('%d kW' % power)
-        speed = 0 if dr['speed'] is None else dr['speed']
-        self.speed.text(app.vehicle.dist_units(speed, True))
-        self.shift_state.text(str(dr['shift_state']))
-        self.heading.text(self._heading_to_str(dr['heading']))
-        self.gps.text(app.update_thread.location)
-        # Charging state
-        self.charging_state.text(ch['charging_state'])
-        ttfc = divmod(ch['time_to_full_charge'] * 60, 60)
-        self.time_to_full.text('{:02.0f}:{:02.0f}'.format(*ttfc))
-        volt = 0 if ch['charger_voltage'] is None else ch['charger_voltage']
-        self.charger_voltage.text('%d V' % volt)
-        self.charger_request.text('%d A' % ch['charge_current_request'])
-        ph = '3 x ' if ch['charger_phases'] == 2 else ''
-        amps = 0 if ch['charger_actual_current'] is None else ch['charger_actual_current']
-        self.charger_current.text('%s%d A' % (ph, amps))
-        charger_power = 0 if ch['charger_power'] is None else ch['charger_power']
-        self.charger_power.text('%d kW' % charger_power)
-        if ch['usable_battery_level'] < ch['battery_level']:
-            usable = ' (%d %% usable)' % ch['usable_battery_level']
-        else:
-            usable = ''
-        self.battery_level.text('%d %%%s' % (ch['battery_level'], usable))
-        self.charge_rate.text(app.vehicle.dist_units(ch['charge_rate'], True))
-        self.battery_range.text(app.vehicle.dist_units(ch['battery_range']))
-        self.energy_added.text('%.1f kWh' % ch['charge_energy_added'])
-        self.range_added.text(app.vehicle.dist_units(ch['charge_miles_added_rated']))
-        self.charge_limit_soc.text('%d %%' % ch['charge_limit_soc'])
-        self.est_battery_range.text(app.vehicle.dist_units(ch['est_battery_range']))
-        self.charge_port_door.text(str(ch['charge_port_door_open']))
-        self.charge_port_latch.text(str(ch['charge_port_latch']))
-        self.fast_charger.text(str(ch['fast_charger_present']))
-        self.trip_charging.text(str(ch['trip_charging']))
-        self.charging_pending.text(str(ch['scheduled_charging_pending']))
-        if ch['scheduled_charging_start_time']:
-            st = time.localtime(ch['scheduled_charging_start_time'])
-            self.charging_start.text(time.strftime('%X', st))
-        else:
-            self.charging_start.text(None)
-        self.scheduled_charging.text(ch.get('scheduled_charging_mode'))
-        if ch.get('scheduled_departure_time'):
-            dt = time.localtime(ch['scheduled_departure_time'])
-            self.departure_time.text(time.strftime('%X', dt))
-        else:
-            self.departure_time.text(None)
-        self.off_peak_charge.text(str(ch.get('off_peak_charging_enabled')))
-        self.off_peak_times.text(ch.get('off_peak_charging_times'))
-        if 'off_peak_hours_end_time' in ch:
-            ophet = divmod(ch['off_peak_hours_end_time'], 60)
-            self.off_peak_end_time.text('{:02.0f}:{:02.0f}'.format(*ophet))
-        else:
-            self.off_peak_end_time.text(None)
-        self.preconditioning.text(str(ch.get('preconditioning_enabled')))
-        self.preconditioning_times.text(ch.get('preconditioning_times'))
-        # Vehicle config
-        self.car_type.text(co['car_type'])
-        self.trim_badging.text(co.get('trim_badging'))
-        self.air_suspension.text(str(co['has_air_suspension']))
-        self.exterior_color.text(co['exterior_color'])
-        self.wheel_type.text(co['wheel_type'])
-        self.spoiler_type.text(co['spoiler_type'])
-        self.roof_color.text(co['roof_color'])
-        self.charge_port_type.text(co['charge_port_type'])
-
-    @staticmethod
-    def _heading_to_str(deg):
-        """ Convert heading in degrees to a direction string """
-        return ['NNE', 'NE', 'ENE', 'E', 'ESE', 'SE', 'SSE',
-                'S', 'SSW', 'SW', 'WSW', 'W', 'WNW', 'NW',
-                'NNW', 'N'][int(abs((deg - 11.25) % 360) / 22.5)]
-
-def show_webview(url):
-    """ Shows the SSO page in a webview and returns the redirected URL """
-    result = ['']
-    window = webview.create_window('Login', url)
-    def on_loaded():
-        result[0] = window.get_current_url()
-        if 'void/callback' in result[0].split('?')[0]:
-            window.destroy()
-    window.loaded += on_loaded
-    webview.start()  # Blocks the main thread until webview is closed
-    return result[0]
-
-class App(Tk):
-    """ Main application class """
-
-    def __init__(self, **kwargs):
-        Tk.__init__(self, **kwargs)
-        self.title('Tesla')
-        self.protocol('WM_DELETE_WINDOW', self.save_and_quit)
-        # Add menu bar
-        menu = Menu(self)
-        app_menu = Menu(menu, tearoff=0)
-        app_menu.add_command(label='Login', command=self.login)
-        app_menu.add_command(label='Logout', command=self.logout)
-        app_menu.add_separator()
-        app_menu.add_command(label='Exit', command=self.save_and_quit)
-        menu.add_cascade(label='App', menu=app_menu)
-        self.vehicle_menu = Menu(menu, tearoff=0)
-        self.vehicle_menu.add_command(label='Show option codes', state=DISABLED,
-                                      command=self.option_codes)
-        self.vehicle_menu.add_command(label='Decode VIN', state=DISABLED,
-                                      command=self.decode_vin)
-        self.vehicle_menu.add_command(label='Charge history', state=DISABLED,
-                                      command=self.charge_history)
-        self.vehicle_menu.add_separator()
-        menu.add_cascade(label='Vehicle', menu=self.vehicle_menu)
-        self.cmd_menu = Menu(menu, tearoff=0)
-        self.cmd_menu.add_command(label='Wake up', state=DISABLED,
-                                  command=self.wake_up)
-        self.cmd_menu.add_command(label='Nearby charging sites', state=DISABLED,
-                                  command=self.charging_sites)
-        self.cmd_menu.add_command(self.add_cmd_args('HONK_HORN'))
-        self.cmd_menu.add_command(self.add_cmd_args('FLASH_LIGHTS'))
-        self.cmd_menu.add_command(label='Lock/unlock', state=DISABLED,
-                                  command=self.lock_unlock)
-        self.cmd_menu.add_command(label='Climate on/off', state=DISABLED,
-                                  command=self.climate_on_off)
-        self.cmd_menu.add_command(label='Set temperature', state=DISABLED,
-                                  command=self.set_temperature)
-        self.cmd_menu.add_command(label='Actuate frunk', state=DISABLED,
-                                  command=lambda: self.actuate_trunk('front'))
-        self.cmd_menu.add_command(label='Actuate trunk', state=DISABLED,
-                                  command=lambda: self.actuate_trunk('rear'))
-        self.cmd_menu.add_command(label='Remote start drive', state=DISABLED,
-                                  command=lambda: self.cmd('REMOTE_START'))
-        self.cmd_menu.add_command(label='Set charge limit', state=DISABLED,
-                                  command=self.set_charge_limit)
-        self.cmd_menu.add_command(label='Open/close charge port', state=DISABLED,
-                                  command=self.open_close_charge_port)
-        self.cmd_menu.add_command(label='Start/stop charge', state=DISABLED,
-                                  command=self.start_stop_charge)
-        self.cmd_menu.add_command(label='Seat heater request', state=DISABLED,
-                                  command=self.seat_heater)
-        self.cmd_menu.add_command(label='Control sun roof', state=DISABLED,
-                                  command=self.vent_close_sun_roof)
-        self.media_menu = Menu(menu, tearoff=0)
-        self.cmd_menu.add_cascade(label='Media', state=DISABLED,
-                                  menu=self.media_menu)
-        for endpoint in ['MEDIA_TOGGLE_PLAYBACK', 'MEDIA_NEXT_TRACK',
-                         'MEDIA_PREVIOUS_TRACK', 'MEDIA_NEXT_FAVORITE',
-                         'MEDIA_PREVIOUS_FAVORITE', 'MEDIA_VOLUME_UP',
-                         'MEDIA_VOLUME_DOWN']:
-            self.media_menu.add_command(self.add_cmd_args(endpoint))
-        self.cmd_menu.add_command(label='Schedule sw update', state=DISABLED,
-                                  command=self.schedule_sw_update)
-        self.cmd_menu.add_command(self.add_cmd_args('CANCEL_SOFTWARE_UPDATE'))
-        self.cmd_menu.add_command(label='Control windows', state=DISABLED,
-                                  command=self.window_control)
-        self.cmd_menu.add_command(label='Max defrost', state=DISABLED,
-                                  command=self.max_defrost)
-        self.cmd_menu.add_command(label='Set charge amps', state=DISABLED,
-                                  command=self.charging_amps)
-        self.cmd_menu.add_command(label='Scheduled charging', state=DISABLED,
-                                  command=self.scheduled_charging)
-        self.cmd_menu.add_command(label='Scheduled departure', state=DISABLED,
-                                  command=self.scheduled_departure)
-        menu.add_cascade(label='Command', menu=self.cmd_menu)
-        opt_menu = Menu(menu, tearoff=0)
-        self.auto_refresh = BooleanVar()
-        opt_menu.add_checkbutton(label='Auto refresh',
-                                 variable=self.auto_refresh,
-                                 command=self.update_dashboard)
-        self.debug = BooleanVar()
-        opt_menu.add_checkbutton(label='Console debugging', variable=self.debug,
-                                 command=self.apply_settings)
-        self.verify = BooleanVar()
-        self.verify.set(1)
-        opt_menu.add_checkbutton(label='Verify SSL', variable=self.verify,
-                                 command=self.apply_settings)
-        opt_menu.add_command(label='Set proxy URL', command=self.set_proxy)
-        opt_menu.add_command(label='Set SSO base URL', command=self.set_sso_url)
-        web_menu = Menu(menu, tearoff=0)
-        opt_menu.add_cascade(label='Web browser', menu=web_menu,
-                             state=NORMAL if webdriver else DISABLED)
-        self.browser = IntVar(0)
-        web_menu.add_radiobutton(label='Chrome', value=0, variable=self.browser)
-        web_menu.add_radiobutton(label='Opera', value=1, variable=self.browser)
-        if webdriver and hasattr(webdriver.edge, 'options'):
-            web_menu.add_radiobutton(label='Edge', value=2, variable=self.browser)
-        self.selenium = BooleanVar()
-        opt_menu.add_checkbutton(label='Use selenium', variable=self.selenium,
-                                 state=NORMAL if webdriver else DISABLED,
-                                 command=self.apply_settings)
-        menu.add_cascade(label='Options', menu=opt_menu)
-        help_menu = Menu(menu, tearoff=0)
-        help_menu.add_command(label='About', command=self.about)
-        menu.add_cascade(label='Help', menu=help_menu)
-        self.config(menu=menu)
-        self.update_scheduled = 0
-        # Add widgets
-        self.dashboard = Dashboard(self)
-        self.dashboard.pack(pady=5, fill=X)
-        self.status = StatusBar(self)
-        self.status.pack(side=BOTTOM, fill=X)
-        self.status.text('Not logged in')
-        # Read config
-        config = RawConfigParser()
-        self.email, self.proxy, self.sso_url = '', '', ''
-        try:
-            config.read('gui.ini')
-            self.email = config.get('app', 'email')
-            self.verify.set(config.get('app', 'verify'))
-            self.proxy = config.get('app', 'proxy')
-            self.sso_url = config.get('app', 'sso_url')
-            self.browser.set(config.get('app', 'browser'))
-            self.selenium.set(config.get('app', 'selenium'))
-            self.auto_refresh.set(config.get('display', 'auto_refresh'))
-            self.debug.set(config.get('display', 'debug'))
-        except (NoSectionError, NoOptionError, ParsingError):
-            pass
-        # Initialize logging
-        default_format = '%(asctime)s - %(name)s - %(levelname)s - %(message)s'
-        logging.basicConfig(format=default_format)
-        self.apply_settings()
-
-    def add_cmd_args(self, endpoint):
-        """ Return add_command arguments for given named endpoint """
-        return {'label': endpoint.capitalize().replace('_', ' '),
-                'state': DISABLED, 'command': lambda: self.cmd(endpoint)}
-
-    def custom_auth(self, url):
-        """ Automated or manual authentication """
-        # Use pywebview if available and selenium not selected
-        if webview and not self.selenium.get():
-            return pool.apply(show_webview, (url, ))  # Run in separate process
-        # Use selenium if available and selected
-        if webdriver and self.selenium.get():
-<<<<<<< HEAD
-            # Prevent Selenium from being detected (works for Chrome and Edge only, for now)
-            if self.browser.get() < 2:
-                options = [webdriver.chrome, webdriver.edge][self.browser.get()].options.Options()
-                options.add_argument("--disable-blink-features=AutomationControlled")
-            else:
-                options = None
-            with [webdriver.Chrome, webdriver.Edge,
-                  webdriver.Firefox, webdriver.Opera,
-                  webdriver.Safari][self.browser.get()](options=options) as browser:
-=======
-            options = [webdriver.chrome, webdriver.opera,
-                       webdriver.edge][self.browser.get()].options.Options()
-            options.add_argument('--disable-blink-features=AutomationControlled')
-            with [webdriver.Chrome, webdriver.Opera,
-                  webdriver.Edge][self.browser.get()](options=options) as browser:
->>>>>>> cd21dcbd
-                browser.get(url)
-                wait = WebDriverWait(browser, 300)
-                wait.until(EC.url_contains('void/callback'))
-                return browser.current_url
-        # Fallback to manual authentication
-        webbrowser.open(url)
-        # Ask user for callback URL in new dialog
-        result = [None]
-        event = threading.Event()
-        def show_dialog():
-            """ Inner function to show dialog from main thread """
-            result[0] = askstring('Login', 'URL after authentication:')
-            event.set()  # Signal completion
-        self.after_idle(show_dialog)  # Start from main thread
-        event.wait()  # Block login thread until URL is entered
-        return result[0]
-
-    def login(self):
-        """ Display login dialog and start new thread to get vehicle list """
-        prompt = 'Email:' if (webdriver and self.selenium.get()) or \
-                 (webview and not self.selenium.get()) else 'Use browser' \
-                 ' to login.\nPage Not Found will be shown at success.\n\nEmail:'
-        result = askstring('Login', prompt, initialvalue=self.email)
-        if result:
-            self.email = result
-            self.status.text('Logging in...')
-            retry = teslapy.Retry(total=2,
-                                  status_forcelist=(500, 502, 503, 504))
-            tesla = teslapy.Tesla(self.email, authenticator=self.custom_auth,
-                                  verify=self.verify.get(), proxy=self.proxy,
-                                  retry=retry, sso_base_url=self.sso_url)
-            # Create and start login thread. Check thread status after 100 ms
-            self.login_thread = LoginThread(tesla)
-            self.login_thread.start()
-            self.after(100, self.process_login)
-
-    def process_login(self):
-        """ Waits for thread to finish and updates vehicle menu """
-        if self.login_thread.is_alive():
-            # Check again after 100 ms
-            self.after(100, self.process_login)
-        elif self.login_thread.exception:
-            self.status.text(self.login_thread.exception)
-        else:
-            # Remove vehicles from menu
-            self.vehicle_menu.delete(4, END)
-            # Add to menu and select first vehicle
-            self.selected = IntVar(value=0)
-            for i, vehicle in enumerate(self.login_thread.vehicles):
-                label = '%s (%s)' % (vehicle['display_name'], vehicle['vin'])
-                self.vehicle_menu.add_radiobutton(label=label, value=i,
-                                                  variable=self.selected,
-                                                  command=self.select)
-            if self.login_thread.vehicles:
-                # Enable show option codes and wake up command
-                for i in range(0, 3):
-                    self.vehicle_menu.entryconfig(i, state=NORMAL)
-                self.cmd_menu.entryconfig(0, state=NORMAL)
-                self.select()
-            else:
-                self.status.text('No vehicles')
-
-    def logout(self):
-        """ Sign out and redraw dashboard """
-        if not hasattr(self, 'login_thread'):
-            return
-        # Use pywebview if available and selenium not selected
-        if webview and not self.selenium.get():
-            # Run in separate process
-            pool.apply(show_webview, (self.login_thread.tesla.logout(), ))
-        # Do not sign out if selenium is available and selected
-        self.login_thread.tesla.logout(not (webdriver and self.selenium.get()))
-        if hasattr(self, 'vehicle'):
-            del self.vehicle
-        # Redraw dashboard
-        self.dashboard.pack_forget()
-        self.dashboard = Dashboard(self)
-        self.dashboard.pack(pady=5, fill=X)
-        # Remove vehicles from menu
-        self.vehicle_menu.delete(4, END)
-        # Disable commands
-        for i in range(0, 3):
-            self.vehicle_menu.entryconfig(i, state=DISABLED)
-        for i in range(0, self.cmd_menu.index(END) + 1):
-            self.cmd_menu.entryconfig(i, state=DISABLED)
-        for i in range(0, self.media_menu.index(END) + 1):
-            self.media_menu.entryconfig(i, state=DISABLED)
-        self.status.text('Not logged in')
-
-    def select(self):
-        """ Select vehicle and start new thread to get vehicle image """
-        self.vehicle = self.login_thread.vehicles[self.selected.get()]
-        # Create and start image thread. Check thread status after 100 ms
-        self.image_thread = ImageThread(self.vehicle)
-        self.image_thread.start()
-        self.after(100, self.process_select)
-        # Create and start service thread. Check thread status after 100 ms
-        self.service_thread = ServiceThread(self.vehicle)
-        self.service_thread.start()
-        self.after(100, self.process_service)
-        # Start status thread only once
-        if not hasattr(self, 'status_thread'):
-            self.update_status()
-        self.update_dashboard()
-
-    def process_select(self):
-        """ Waits for thread to finish and displays vehicle image """
-        if self.image_thread.is_alive():
-            # Check again after 100 ms
-            self.after(100, self.process_select)
-        elif self.image_thread.exception:
-            # Handle errors
-            self.status.text(self.image_thread.exception)
-        else:
-            # Display vehicle image
-            self.dashboard.vehicle_image.config(image=self.image_thread.photo)
-
-    def process_service(self):
-        """ Waits for thread to finish and displays service data """
-        if self.service_thread.is_alive():
-            # Check again after 100 ms
-            self.after(100, self.process_service)
-        elif self.service_thread.exception:
-            # Handle errors
-            self.status.text(self.service_thread.exception)
-        else:
-            # Display service data
-            nat = self.service_thread.data.get('next_appt_timestamp')
-            # pylint: disable=E1101
-            self.dashboard.next_appt.text(nat)
-
-    def show_status(self):
-        """ Display vehicle state """
-        self.status.text('%s is %s' % (self.vehicle['display_name'],
-                                       self.vehicle['state']))
-        self.dashboard.in_service.text(str(self.vehicle['in_service']))
-        # Enable/disable commands
-        state = NORMAL if self.vehicle['state'] == 'online' else DISABLED
-        for i in range(1, self.cmd_menu.index(END) + 1):
-            if self.cmd_menu.entrycget(i, 'state') != state:
-                self.cmd_menu.entryconfig(i, state=state)
-        for i in range(0, self.media_menu.index(END) + 1):
-            if self.media_menu.entrycget(i, 'state') != state:
-                self.media_menu.entryconfig(i, state=state)
-
-    def update_status(self):
-        """ Creates a new thread to get vehicle summary """
-        self.status_thread = StatusThread(self.vehicle)
-        # Don't start if auto refresh is enabled
-        if not self.auto_refresh.get() or self.vehicle['state'] != 'online':
-            self.status_thread.start()
-        self.after(100, self.process_status)
-
-    def process_status(self):
-        """ Waits for thread to finish and updates status """
-        if self.status_thread.is_alive():
-            self.after(100, self.process_status)
-        else:
-            # Increase status polling rate if vehicle is online
-            delay = 60000 if self.vehicle['state'] == 'online' else 240000
-            # Run thread again and show status
-            self.after(delay, self.update_status)
-            if self.status_thread.exception:
-                self.status.text(self.status_thread.exception)
-            else:
-                self.show_status()
-
-    def update_dashboard(self, scheduled=False):
-        """ Create new thread to get vehicle data """
-        if scheduled:
-            self.update_scheduled = False
-        if hasattr(self, 'vehicle') and self.vehicle['state'] != 'online':
-            return
-        # pylint: disable=E0203
-        if hasattr(self, 'update_thread') and self.update_thread.is_alive():
-            return
-        if hasattr(self, 'vehicle') and not self.update_scheduled:
-            self.show_status()
-            self.update_thread = UpdateThread(self.vehicle)
-            self.update_thread.start()
-            self.after(100, self.process_update_dashboard)
-
-    def process_update_dashboard(self):
-        """ Waits for thread to finish and updates dashboard data """
-        if self.update_thread.is_alive():
-            self.after(100, self.process_update_dashboard)
-            return
-        try:
-            delay = 4000  # Default update polling rate
-            if self.update_thread.exception:
-                self.status.text(self.update_thread.exception)
-                self.status.indicator('red')
-            else:
-                timestamp_ms = self.vehicle['vehicle_state']['timestamp']
-                self.status.status(time.ctime(timestamp_ms / 1000))
-                self.status.indicator('green')
-                self.dashboard.update_widgets()
-                # Increase polling rate if charging or user present
-                if (self.vehicle['charge_state']['charging_state'] == 'Charging'
-                        or self.vehicle['vehicle_state']['is_user_present']):
-                    delay = 1000
-            # Run again if auto refresh is on and fail threshold is not exceeded
-            if self.auto_refresh.get() and self.update_thread.fail_cnt < 10:
-                self.after(delay, self.update_dashboard, True)
-                self.update_scheduled = True
-            else:
-                self.auto_refresh.set(FALSE)
-                self.status.indicator(None)
-        except Exception as e:
-            # On error turn off auto refresh and re-raise
-            import sys
-            self.status.text('{}: {}'.format(*sys.exc_info()[:2]))
-            self.auto_refresh.set(FALSE)
-            self.status.indicator(None)
-            raise
-
-    def wake_up(self):
-        """ Creates a new thread to wake up vehicle """
-        self.status.text('Please wait...')
-        self.wake_up_thread = WakeUpThread(self.vehicle)
-        self.wake_up_thread.start()
-        self.after(100, self.process_wake_up)
-        # Disable wake up command
-        self.cmd_menu.entryconfig(0, state=DISABLED)
-
-    def process_wake_up(self):
-        """ Waits for thread to finish and updates widgets """
-        if self.wake_up_thread.is_alive():
-            self.after(100, self.process_wake_up)
-        elif self.wake_up_thread.exception:
-            self.status.text(self.wake_up_thread.exception)
-            self.cmd_menu.entryconfig(0, state=NORMAL)
-        else:
-            # Enable wake up command and start update thread
-            self.cmd_menu.entryconfig(0, state=NORMAL)
-            self.update_dashboard()
-
-    def about(self):
-        """ Show about dialog """
-        LabelGridDialog(self, 'About',
-                        [{'text': 'Tesla Owner API Python GUI by Tim Dorssers'},
-                         {'text': 'Tcl/Tk toolkit version %s' % TkVersion}])
-
-    def option_codes(self):
-        """ Show vehicle option codes in a dialog """
-        table = []
-        for i, item in enumerate(self.vehicle.option_code_list()):
-            table.append(dict(text=item, row=i // 2, column=i % 2, sticky=W))
-        LabelGridDialog(self, 'Option codes', table)
-
-    def decode_vin(self):
-        """ Show decoded vin in a dialog """
-        table = []
-        for i, item in enumerate(self.vehicle.decode_vin().items()):
-            table.append(dict(text=item[0] + ':', row=i, sticky=E))
-            table.append(dict(text=item[1], row=i, column=1, sticky=W))
-        LabelGridDialog(self, 'Decode VIN', table)
-
-    def charging_sites(self):
-        """ Creates a new thread to get nearby charging sites """
-        self.status.text('Please wait...')
-        self.nearby_sites_thread = NearbySitesThread(self.vehicle)
-        self.nearby_sites_thread.start()
-        self.after(100, self.process_charging_sites)
-
-    def process_charging_sites(self):
-        """ Waits for thread to finish and displays sites in a dialog box """
-        if self.nearby_sites_thread.is_alive():
-            self.after(100, self.process_charging_sites)
-        elif self.nearby_sites_thread.exception:
-            self.status.text(self.nearby_sites_thread.exception)
-        else:
-            self.show_status()
-            # Prepare list of label and grid attributes for table view
-            table = [dict(text='Destination Charging:', columnspan=2)]
-            r = 1
-            for site in self.nearby_sites_thread.sites['destination_charging']:
-                table.append(dict(text=site['name'], row=r, sticky=W))
-                dist = self.vehicle.dist_units(site['distance_miles'])
-                table.append(dict(text=dist, row=r, column=1, sticky=W))
-                r += 1
-            table.append(dict(text='Superchargers:', row=r, columnspan=2))
-            r += 1
-            for site in self.nearby_sites_thread.sites['superchargers']:
-                table.append(dict(text=site['name'], row=r, sticky=W))
-                dist = self.vehicle.dist_units(site['distance_miles'])
-                table.append(dict(text=dist, row=r, column=1, sticky=W))
-                text = '%d/%d free stalls' % (site['available_stalls'],
-                                              site['total_stalls'])
-                table.append(dict(text=text, row=r, column=2, sticky=W))
-                r += 1
-            LabelGridDialog(self, 'Nearby Charging Sites', table)
-
-    def charge_history(self):
-        """ Creates a new thread to get charging history """
-        self.status.text('Please wait...')
-        self.charge_history_thread = ChargeHistoryThread(self.vehicle)
-        self.charge_history_thread.start()
-        self.after(100, self.process_charge_history)
-        
-    def process_charge_history(self):
-        """ Waits for thread to finish and displays history in a dialog box """
-        if self.charge_history_thread.is_alive():
-            self.after(100, self.process_charge_history)
-        elif self.charge_history_thread.exception:
-            self.status.text(self.charge_history_thread.exception)
-        else:
-            self.show_status()
-            ChargeHistoryDialog(self, self.charge_history_thread.result)
-
-    def cmd(self, name, **kwargs):
-        """ Creates a new thread to command vehicle """
-        self.status.text('Please wait...')
-        self.command_thread = CommandThread(self.vehicle, name, **kwargs)
-        self.command_thread.start()
-        self.after(100, self.process_cmd)
-
-    def process_cmd(self):
-        """ Waits for thread to finish and update widgets """
-        if self.command_thread.is_alive():
-            self.after(100, self.process_cmd)
-        elif self.command_thread.exception:
-            self.status.text(self.command_thread.exception)
-        else:
-            # Update dashboard after 1 second if auto refresh is disabled
-            if not self.auto_refresh.get():
-                self.after(1000, self.update_dashboard)
-
-    def lock_unlock(self):
-        """ Lock or unlock vehicle """
-        if self.vehicle['vehicle_state']['locked']:
-            self.cmd('UNLOCK')
-        else:
-            self.cmd('LOCK')
-
-    def climate_on_off(self):
-        """ Turn climate control on or off """
-        if self.vehicle['climate_state']['is_climate_on']:
-            self.cmd('CLIMATE_OFF')
-        else:
-            self.cmd('CLIMATE_ON')
-
-    def set_temperature(self):
-        """ Set climate control temperature """
-        # Get user input using a simple dialog box
-        temp = askfloat('Set', 'Temperature')
-        if temp:
-            self.cmd('CHANGE_CLIMATE_TEMPERATURE_SETTING', driver_temp=temp,
-                     passenger_temp=temp)
-
-    def actuate_trunk(self, which_trunk):
-        """ Actuate trunk or frunk """
-        self.cmd('ACTUATE_TRUNK', which_trunk=which_trunk)
-
-    def set_charge_limit(self):
-        """ Set charging limit """
-        limit = askinteger('Set', 'Charge Limit')
-        if limit:
-            self.cmd('CHANGE_CHARGE_LIMIT', percent=limit)
-
-    def open_close_charge_port(self):
-        """ Open, unlock or close charging port """
-        if (self.vehicle['charge_state']['charge_port_door_open'] and
-                self.vehicle['charge_state']['charge_port_latch'] != 'Engaged'):
-            self.cmd('CHARGE_PORT_DOOR_CLOSE')
-        else:
-            self.cmd('CHARGE_PORT_DOOR_OPEN')
-
-    def start_stop_charge(self):
-        """ Start or stop vehicle charging """
-        if self.vehicle['charge_state']['charging_state'].lower() == 'charging':
-            self.cmd('STOP_CHARGE')
-        else:
-            self.cmd('START_CHARGE')
-
-    def seat_heater(self):
-        """ Ask user which seat to heat """
-        dlg = SeatHeaterDialog(self)
-        if dlg.result:
-            self.cmd('REMOTE_SEAT_HEATER_REQUEST', heater=dlg.result[0],
-                     level=dlg.result[1])
-
-    def vent_close_sun_roof(self):
-        """ Ask user to vent or close the sun roof """
-        dlg = ControlDialog(self, 'Sun Roof')
-        if dlg.result:
-            self.cmd('CHANGE_SUNROOF_STATE', state=dlg.result)
-
-    def schedule_sw_update(self):
-        """ Start software upgrade in two minutes """
-        self.cmd('SCHEDULE_SOFTWARE_UPDATE', offset_sec=120)
-
-    def window_control(self):
-        """ Ask user to vent or close windows """
-        dlg = ControlDialog(self, 'Windows')
-        if dlg.result:
-            self.cmd('WINDOW_CONTROL', command=dlg.result, lat=0, lon=0)
-
-    def max_defrost(self):
-        """ Set max defrost mode """
-        try:
-            if self.vehicle['climate_state']['defrost_mode']:
-                self.cmd('MAX_DEFROST', on=False)
-            else:
-                self.cmd('MAX_DEFROST', on=True)
-        except KeyError:
-            pass
-
-    def charging_amps(self):
-        """ Set charging amps """
-        # Get user input using a simple dialog box
-        temp = askinteger('Set', 'Amperage')
-        if temp:
-            self.cmd('CHARGING_AMPS', charging_amps=temp)
-
-    def scheduled_charging(self):
-        """ Set scheduled charging """
-        dlg = ChargingDialog(self)
-        if dlg.result:
-            self.cmd('SCHEDULED_CHARGING', **dlg.result)
-
-    def scheduled_departure(self):
-        """ Set scheduled departure """
-        dlg = DepartureDialog(self)
-        if dlg.result:
-            self.cmd('SCHEDULED_DEPARTURE', **dlg.result)
-
-    def apply_settings(self):
-        """ Set logging level and SSL context """
-        level = logging.DEBUG if self.debug.get() else logging.WARNING
-        logging.getLogger().setLevel(level)
-        # Set Nominatim SSL verify
-        if self.verify.get():
-            geopy.geocoders.options.default_ssl_context = None
-        else:
-            ctx = ssl.create_default_context()
-            ctx.check_hostname = False
-            ctx.verify_mode = ssl.CERT_NONE
-            geopy.geocoders.options.default_ssl_context = ctx
-
-    def set_proxy(self):
-        """ Set proxy server URL """
-        temp = askstring('Set', 'Proxy URL', initialvalue=self.proxy)
-        self.proxy = '' if temp is None else temp
-
-    def set_sso_url(self):
-        """ Set SSO service base URL """
-        temp = askstring('Set', 'SSO service base URL', initialvalue=self.sso_url)
-        self.sso_url = '' if temp is None else temp
-
-    def save_and_quit(self):
-        """ Save settings to file and quit app """
-        config = RawConfigParser()
-        config.add_section('app')
-        config.add_section('display')
-        try:
-            config.set('app', 'email', self.email)
-            config.set('app', 'proxy', self.proxy)
-            config.set('app', 'verify', self.verify.get())
-            config.set('app', 'sso_url', self.sso_url)
-            config.set('app', 'browser', self.browser.get())
-            config.set('app', 'selenium', self.selenium.get())
-            config.set('display', 'auto_refresh', self.auto_refresh.get())
-            config.set('display', 'debug', self.debug.get())
-            with open('gui.ini', 'w') as configfile:
-                config.write(configfile)
-        except (IOError, AttributeError):
-            pass
-        finally:
-            self.quit()
-
-class UpdateThread(threading.Thread):
-    """ Retrieves vehicle data and looks up address if coordinates change """
-
-    _coords = None
-    location = None
-    fail_cnt = 0
-
-    def __init__(self, vehicle):
-        threading.Thread.__init__(self)
-        self.vehicle = vehicle
-        self.exception = None
-
-    def run(self):
-        try:
-            self.vehicle.get_vehicle_data()
-        except (teslapy.RequestException, ValueError) as e:
-            # Detect if vehicle went to sleep
-            try:
-                self.vehicle.get_vehicle_summary()
-            except (teslapy.RequestException, ValueError) as e:
-                pass
-            UpdateThread.fail_cnt += 1  # Increase for consecutive errors
-            self.exception = e
-        else:
-            coords = '%s, %s' % (self.vehicle['drive_state']['latitude'],
-                                 self.vehicle['drive_state']['longitude'])
-            # Have coordinates changed over previous instance?
-            if self._coords != coords:
-                UpdateThread._coords = coords
-                # Fallback to coordinates if lookup fails
-                self.location = coords
-                try:
-                    # Lookup address at coordinates
-                    osm = Nominatim(user_agent='TeslaPy',
-                                    proxies=self.vehicle.tesla.proxies)
-                    self.location = osm.reverse(coords).address
-                except (GeocoderTimedOut, GeocoderUnavailable):
-                    UpdateThread._coords = None  # Force lookup
-                except GeopyError as e:
-                    UpdateThread._coords = None
-                    UpdateThread.fail_cnt += 1
-                    self.exception = e
-                finally:
-                    UpdateThread.location = self.location  # Save location
-            UpdateThread.fail_cnt = 0
-
-class WakeUpThread(threading.Thread):
-    """ Wake vehicle up """
-
-    def __init__(self, vehicle):
-        threading.Thread.__init__(self)
-        self.vehicle = vehicle
-        self.exception = None
-
-    def run(self):
-        try:
-            self.vehicle.sync_wake_up()
-        except (teslapy.VehicleError, teslapy.RequestException) as e:
-            self.exception = e
-
-class ImageThread(threading.Thread):
-    """ Compose vehicle image """
-
-    def __init__(self, vehicle):
-        threading.Thread.__init__(self)
-        self.vehicle = vehicle
-        self.exception = None
-        self.photo = None
-
-    def run(self):
-        try:
-            response = self.vehicle.compose_image(size=300)
-        except teslapy.RequestException as e:
-            self.exception = e
-        else:
-            # Tk 8.6 has native PNG support, older Tk require PIL
-            try:
-                import base64
-                self.photo = PhotoImage(data=base64.b64encode(response))
-            except TclError:
-                from PIL import Image, ImageTk
-                import io
-                self.photo = ImageTk.PhotoImage(Image.open(io.BytesIO(response)))
-
-class LoginThread(threading.Thread):
-    """ Authenticate and retrieve vehicle list """
-
-    def __init__(self, tesla):
-        threading.Thread.__init__(self)
-        self.tesla = tesla
-        self.exception = None
-        self.vehicles = []
-
-    def run(self):
-        try:
-            self.tesla.fetch_token()
-            self.vehicles = self.tesla.vehicle_list()
-        except Exception as e:
-            self.exception = str(e).replace('\n', '')
-
-class StatusThread(threading.Thread):
-    """ Retrieve vehicle status summary """
-
-    def __init__(self, vehicle):
-        threading.Thread.__init__(self)
-        self.vehicle = vehicle
-        self.exception = None
-
-    def run(self):
-        try:
-            self.vehicle.get_vehicle_summary()
-        except (teslapy.RequestException, ValueError) as e:
-            self.exception = e
-
-class CommandThread(threading.Thread):
-    """ Send vehicle command """
-
-    def __init__(self, vehicle, name, **kwargs):
-        threading.Thread.__init__(self)
-        self.vehicle = vehicle
-        self.name = name
-        self.data = kwargs
-        self.exception = None
-
-    def run(self):
-        try:
-            self.vehicle.command(self.name, **self.data)
-        except (teslapy.VehicleError, teslapy.RequestException, ValueError) as e:
-            self.exception = e
-
-class NearbySitesThread(threading.Thread):
-    """ Retrieve nearby charging sites """
-
-    def __init__(self, vehicle):
-        threading.Thread.__init__(self)
-        self.vehicle = vehicle
-        self.exception = None
-        self.sites = None
-
-    def run(self):
-        try:
-            self.sites = self.vehicle.get_nearby_charging_sites()
-        except (teslapy.RequestException, ValueError) as e:
-            self.exception = e
-
-class ServiceThread(threading.Thread):
-    """ Retrieve next service appointment """
-
-    def __init__(self, vehicle):
-        threading.Thread.__init__(self)
-        self.vehicle = vehicle
-        self.exception = None
-        self.data = None
-
-    def run(self):
-        try:
-            self.data = self.vehicle.get_service_scheduling_data()
-        except (teslapy.RequestException, ValueError) as e:
-            self.exception = e
-
-class ChargeHistoryThread(threading.Thread):
-    """ Retrieve charging history """
-
-    def __init__(self, vehicle):
-        threading.Thread.__init__(self)
-        self.vehicle = vehicle
-        self.exception = None
-        self.result = None
-
-    def run(self):
-        try:
-            self.result = self.vehicle.get_charge_history()
-        except (teslapy.RequestException, ValueError) as e:
-            self.exception = e
-
-if __name__ == "__main__":
-    pool = multiprocessing.Pool(1)
-    app = App()
-    app.mainloop()
-    app.destroy()
+""" Tesla Owner API GUI application using TeslaPy module """
+
+# Author: Tim Dorssers
+
+import ssl
+import time
+import logging
+import threading
+import webbrowser
+import multiprocessing
+import geopy.geocoders  # 1.14.0 or higher required
+from geopy.geocoders import Nominatim
+from geopy.exc import *
+try:
+    import webview  # Optional pywebview 3.0 or higher
+except ImportError:
+    webview = None
+try:
+    from selenium import webdriver  # Optional selenium 3.13.0 or higher
+    from selenium.webdriver.support import expected_conditions as EC
+    from selenium.webdriver.support.ui import WebDriverWait
+except ImportError:
+    webdriver = None
+try:
+    from Tkinter import *
+    from tkSimpleDialog import *
+    from ConfigParser import *
+except ImportError:
+    from tkinter import *
+    from tkinter.simpledialog import *
+    from configparser import *
+import teslapy
+
+class LabelGridDialog(Dialog):
+    """ Display dialog box with table without cancel button """
+
+    def __init__(self, master, title=None, table=None):
+        self.table = table or []
+        # The Dialog constructor must be called last
+        Dialog.__init__(self, master, title)
+
+    def body(self, master):
+        for args in self.table:
+            Label(master, text=args.pop('text')).grid(args)
+
+    def buttonbox(self):
+        box = Frame(self)
+        w = Button(box, text="OK", width=10, command=self.ok, default=ACTIVE)
+        w.pack(side=LEFT, padx=5, pady=5)
+        self.bind("<Return>", self.ok)
+        box.pack()
+
+class SeatHeaterDialog(Dialog):
+    """ Display dialog box with comboboxes to select seat heaters """
+
+    def __init__(self, master):
+        Dialog.__init__(self, master, title='Seat Heater')
+
+    def body(self, master):
+        Label(master, text="Heater:").grid(row=0, sticky=E)
+        Label(master, text="Level:").grid(row=1, sticky=E)
+        lst = ['0: Front Left', '1: Front Right', '2: Rear left',
+               '3: Rear center', '4: Rear right']
+        self.heater = StringVar(value=lst[0])
+        OptionMenu(master, self.heater, *lst).grid(row=0, column=1, sticky=W)
+        self.level = IntVar(value=0)
+        OptionMenu(master, self.level, 0, 1, 2, 3).grid(row=1, column=1, sticky=W)
+
+    def apply(self):
+        # Only return heater ID and level
+        self.result = (int(self.heater.get()[0]), self.level.get())
+
+class ControlDialog(Dialog):
+    """ Display dialog box with radio buttons to select sunroof/window state """
+
+    def __init__(self, master, title=None):
+        Dialog.__init__(self, master, title)
+
+    def body(self, master):
+        self.state = StringVar(value='vent')
+        Radiobutton(master, text="Vent", variable=self.state,
+                    value='vent').pack(anchor=W)
+        Radiobutton(master, text="Close", variable=self.state,
+                    value='close').pack(anchor=W)
+
+    def apply(self):
+        self.result = self.state.get()
+
+class ChargingDialog(Dialog):
+    """ Display dialog box to get scheduled charging parameters """
+
+    def __init__(self, master, title='Scheduled charging'):
+        Dialog.__init__(self, master, title)
+
+    def body(self, master):
+        self.enable = BooleanVar()
+        Checkbutton(master, text='Enable', variable=self.enable).pack()
+        self.time = StringVar()
+        self.time.set('0:00')
+        Label(master, text='Time:').pack(side=LEFT)
+        Entry(master, textvariable=self.time).pack(side=LEFT)
+
+    def apply(self):
+        parts = self.time.get().split(':')
+        self.result = {'enable': self.enable.get(),
+                       'time': int(parts[0]) * 60 + int(parts[1])}
+
+class DepartureDialog(Dialog):
+    """ Display dialog box to get scheduled departure parameters """
+
+    def __init__(self, master, title='Scheduled departure'):
+        Dialog.__init__(self, master, title)
+
+    def body(self, master):
+        self.depart_time = StringVar()
+        self.depart_time.set('8:00')
+        Label(master, text='Departure Time:').grid()
+        Entry(master, textvariable=self.depart_time).grid(row=0, column=1)
+        self.enable = BooleanVar()
+        Checkbutton(master, text='Enable', variable=self.enable).grid(row=0, column=2)
+        group = LabelFrame(master, text='Preconditioning')
+        self.hvac = BooleanVar()
+        Checkbutton(group, text='Enable', variable=self.hvac).pack(side=LEFT)
+        self.hvac_weekdays = BooleanVar()
+        Checkbutton(group, text='Weekdays',
+                    variable=self.hvac_weekdays).pack(side=RIGHT)
+        group.grid(columnspan=3, sticky=EW, padx=5)
+        group = LabelFrame(master, text='Off Peak Charging')
+        self.off_peak = BooleanVar()
+        Checkbutton(group, text='Enable', variable=self.off_peak).grid(sticky=W)
+        self.off_peak_weekdays = BooleanVar()
+        Checkbutton(group, text='Weekdays',
+                    variable=self.off_peak_weekdays).grid(row=0, column=1, sticky=E)
+        self.end_time = StringVar()
+        self.end_time.set('6:00')
+        Label(group, text='Off Peak End Time:').grid()
+        Entry(group, textvariable=self.end_time).grid(row=1, column=1, padx=5, pady=5)
+        group.grid(columnspan=3, sticky=EW, padx=5)
+
+    def apply(self):
+        depart = self.depart_time.get().split(':')
+        end = self.end_time.get().split(':')
+        self.result = {'enable': self.enable.get(),
+                       'departure_time': int(depart[0]) * 60 + int(depart[1]),
+                       'preconditioning_enabled': self.hvac.get(),
+                       'preconditioning_weekdays_only': self.hvac_weekdays.get(),
+                       'off_peak_charging_enabled': self.off_peak.get(),
+                       'off_peak_charging_weekdays_only': self.off_peak_weekdays.get(),
+                       'end_off_peak_time': int(end[0]) * 60 + int(end[1])}
+
+class ChargeHistoryDialog(Dialog):
+    """ Display dialog box with charging history graph """
+
+    def __init__(self, master, data):
+        self.data = data
+        Dialog.__init__(self, master, title='Charging History')
+
+    def body(self, master):
+        if not isinstance(self.data, dict):
+            return
+        Label(master, text=self.data['screen_title'],
+              font=('TkTextFont', 12)).pack()
+        Label(master, text=self.data['total_charged']['title'],
+              anchor=W).pack(fill=X)
+        text = '%s %s' % (self.data['total_charged']['value'],
+                          self.data['total_charged']['after_adornment'])
+        Label(master, text=text, anchor=W,
+              font=('TkTextFont', 12, 'bold')).pack(fill=X)
+        # Draw graph
+        canvas = Canvas(master, width=440, height=410)
+        scale = self.data['charging_history_graph']['y_range_max'] / 320
+        for y in self.data['charging_history_graph']['horizontal_grid_lines']:
+            y_scaled = 335 - y / scale
+            canvas.create_line(5, y_scaled, 403, y_scaled, dash=(2, 2))
+        for x in self.data['charging_history_graph']['vertical_grid_lines']:
+            canvas.create_line(14 + x * 13, 15, 14 + x * 13, 335, dash=(2, 2))
+        for label in self.data['charging_history_graph']['x_labels']:
+            canvas.create_text(14 + label['raw_value'] * 13, 335,
+                               text=label['value'], anchor=NE)
+        for label in self.data['charging_history_graph']['y_labels']:
+            text = label['value'] + '\n' + label.get('after_adornment', '')
+            canvas.create_text(408, 335 - label.get('raw_value', 0) / scale,
+                               text=text.strip(), anchor=W)
+        # Stacked bars
+        x = 8
+        for point in self.data['charging_history_graph']['data_points']:
+            y = 335
+            for idx, value in enumerate(point['values']):
+                if idx == 0:
+                    if value.get('raw_value', 0) <= 0:
+                        canvas.create_line(x, y, x, y - 2, width=7)
+                    continue
+                color = {1: 'blue', 2: 'red', 3: 'grey'}.get(idx)
+                y_new = y - value.get('raw_value', 0) / scale
+                canvas.create_line(x, y, x, y_new, width=7, fill=color)
+                y = y_new - 1
+            x += 13
+        # Breakdown
+        x = 5
+        for idx, key in enumerate(self.data['total_charged_breakdown']):
+            color = {'home': 'blue', 'super_charger': 'red',
+                     'other': 'grey'}.get(key)
+            canvas.create_oval(10 + idx * 165, 370, 20 + idx * 165, 380,
+                               fill=color, outline=color)
+            item = self.data['total_charged_breakdown'][key]
+            text = '%s%s\n%s' % (item['value'], item['after_adornment'],
+                                 item['sub_title'])
+            canvas.create_text(25 + idx * 165, 375, text=text, anchor=W)
+            x_new = x + item.get('raw_value', 0) * 4.1
+            canvas.create_line(x, 400, x_new, 400, width=7, fill=color)
+            x = x_new + 1
+        canvas.pack()
+
+    def buttonbox(self):
+        box = Frame(self)
+        w = Button(box, text="OK", width=10, command=self.ok, default=ACTIVE)
+        w.pack(side=LEFT, padx=5, pady=5)
+        self.bind("<Return>", self.ok)
+        box.pack()
+
+class StatusBar(Frame):
+    """ Status bar widget with transient and permanent status messages """
+
+    def __init__(self, master, **kwargs):
+        Frame.__init__(self, master, **kwargs)
+        self.text_value = StringVar()
+        Label(self, bd=1, relief=SUNKEN, anchor=W,
+              textvariable=self.text_value).pack(fill=X, side=LEFT, expand=1)
+        self.status_value = StringVar()
+        Label(self, bd=1, relief=SUNKEN, anchor=W,
+              textvariable=self.status_value).pack(fill=X, side=LEFT, expand=1)
+        self.indicator_label = Label(self, bd=1, relief=SUNKEN, width=1)
+        self.indicator_label.pack(side=LEFT)
+        # Save default background color
+        self.no_color = self.indicator_label.cget('bg')
+
+    def text(self, text):
+        """ Set informational text """
+        self.text_value.set(str(text)[:120])
+
+    def status(self, status):
+        """ Set status text """
+        self.status_value.set(status)
+
+    def indicator(self, color):
+        """ Set or reset indicator color """
+        self.indicator_label.config(bg=color if color else self.no_color)
+        self.update_idletasks()
+
+class LabelVarGrid(Label):
+    """ Label widget with updatable textvariable and grid positioning """
+
+    def __init__(self, master, **kwargs):
+        Label.__init__(self, master)
+        self.value = StringVar()
+        self.config(textvariable=self.value)
+        self.grid(**kwargs)
+
+    def text(self, text):
+        """ Set textvariable of label """
+        self.value.set(text)
+
+class Dashboard(Frame):
+    """ Dashboard widget showing vehicle data """
+
+    def __init__(self, master, **kwargs):
+        Frame.__init__(self, master, **kwargs)
+        left = Frame(self)
+        left.pack(side=LEFT, padx=5)
+        right = Frame(self)
+        right.pack(side=LEFT, padx=5)
+        # Vehicle image on right frame
+        self.vehicle_image = Label(right)
+        self.vehicle_image.pack()
+        # Climate state on left frame
+        self.layout(left, 'Climate State',
+                    [('outside_temp', 'Outside Temperature:'),
+                     ('inside_temp', 'Inside Temperature:'),
+                     ('driver_temp', 'Driver Temperature Setting:'),
+                     ('passenger_temp', 'Passenger Temperature Setting:'),
+                     ('is_climate_on', 'Is Climate On:'),
+                     ('fan_status', 'Fan Speed:'),
+                     ('driver_heater', 'Driver Seat Heater:'),
+                     ('passenger_heater', 'Passenger Seat Heater:'),
+                     ('front_defroster', 'Is Front Defroster On:'),
+                     ('rear_defroster', 'Is Rear Defroster On:')])
+        # Vehicle state on left frame
+        self.layout(left, 'Vehicle State',
+                    [('vehicle_name', 'Vehicle Name:'),
+                     ('odometer', 'Odometer:'),
+                     ('car_version', 'Car Version:'),
+                     ('locked', 'Locked:'),
+                     ('df', 'Driver Front Door:'),
+                     ('pf', 'Passenger Front Door:'),
+                     ('dr', 'Driver Rear Door:'),
+                     ('pr', 'Passenger Rear Door:'),
+                     ('fd', 'Driver Front Window:'),
+                     ('fp', 'Passenger Front Window:'),
+                     ('rd', 'Driver Rear Window:'),
+                     ('rp', 'Passenger Rear Window:'),
+                     ('ft', 'Front Trunk:'),
+                     ('rt', 'Rear Trunk:'),
+                     ('remote_start', 'Remote Start:'),
+                     ('user_present', 'Is User Present:'),
+                     ('speed_limit', 'Speed Limit Mode:'),
+                     ('current_limit', 'Current Limit:'),
+                     ('speed_limit_pin', 'Speed Limit Pin Set:'),
+                     ('sentry_mode', 'Sentry Mode:'),
+                     ('valet_mode', 'Valet Mode:'),
+                     ('valet_pin', 'Valet Pin Set:'),
+                     ('tmps_fl', 'TMPS Front Left:'),
+                     ('tmps_fr', 'TMPS Front Right:'),
+                     ('tmps_rl', 'TMPS Rear Left:'),
+                     ('tmps_rr', 'TMPS Rear Right:'),
+                     ('sw_update', 'Software Update:'),
+                     ('sw_duration', 'Expected Duration:'),
+                     ('update_ver', 'Update Version:'),
+                     ('inst_perc', 'Install Percentage:')])
+        # Drive state on right frame
+        group = self.layout(right, 'Drive State',
+                            [('power', 'Power:'),
+                             ('speed', 'Speed:'),
+                             ('shift_state', 'Shift State:'),
+                             ('heading', 'Heading:')])
+        Label(group, text='GPS:').grid(row=2, column=0, sticky=E)
+        self.gps = LabelVarGrid(group, row=2, column=1, columnspan=3, sticky=W)
+        self.gps.config(wraplength=330, justify=LEFT)
+        # Charging state on right frame
+        self.layout(right, 'Charging State',
+                    [('charging_state', 'Charging State:'),
+                     ('time_to_full', 'Time To Full Charge:'),
+                     ('charger_voltage', 'Charger Voltage:'),
+                     ('charger_request', 'Requested Current:'),
+                     ('charger_current', 'Charger Actual Current:'),
+                     ('charger_power', 'Charger Power:'),
+                     ('battery_level', 'Battery Level:'),
+                     ('charge_rate', 'Charge Rate:'),
+                     ('battery_range', 'Battery Range:'),
+                     ('energy_added', 'Charge Energy Added:'),
+                     ('range_added', 'Charge Range Added:'),
+                     ('charge_limit_soc', 'Charge Limit SOC:'),
+                     ('est_battery_range', 'Estimated Battery Range:'),
+                     ('charge_port_door', 'Charge Port Door Open:'),
+                     ('charge_port_latch', 'Charge Port Latch:'),
+                     ('fast_charger', 'Fast Charger:'),
+                     ('trip_charging', 'Trip Charging:'),
+                     ('charging_pending', 'Scheduled Charging:'),
+                     ('charging_start', 'Charging Start Time:'),
+                     ('scheduled_charging', 'Scheduled Charging Mode:'),
+                     ('departure_time', 'Scheduled Departure:'),
+                     ('off_peak_charge', 'Off Peak Charging:'),
+                     ('off_peak_times', 'Off Peak Charging Times:'),
+                     ('off_peak_end_time', 'Off Peak End Time:'),
+                     ('preconditioning', 'Preconditioning:'),
+                     ('preconditioning_times', 'Preconditioning Times:')])
+        # Vehicle config on left frame
+        self.layout(left, 'Vehicle Config',
+                    [('car_type', 'Car Type:'),
+                     ('trim_badging', 'Trim Badging:'),
+                     ('air_suspension', 'Has Air Suspension:'),
+                     ('exterior_color', 'Exterior Color:'),
+                     ('wheel_type', 'Wheel Type:'),
+                     ('spoiler_type', 'Spoiler Type:'),
+                     ('roof_color', 'Roof Color:'),
+                     ('charge_port_type', 'Charge Port Type:')])
+        # Service on right frame
+        self.layout(right, 'Service', [('next_appt', 'Next appointment:'),
+                                      ('in_service', 'In service:')])
+
+    def layout(self, master, text, labels):
+        """ Group four columns of widgets from list of tupels """
+        group = LabelFrame(master, text=text, padx=5, pady=5)
+        group.pack(padx=5, pady=5, fill=X)
+        for i, (name, txt) in enumerate(labels):
+            Label(group, text=txt).grid(row=i // 2, column=i % 2 * 2, sticky=E)
+            w = LabelVarGrid(group, row=i // 2, column=i % 2 * 2 + 1, sticky=W)
+            setattr(self, name, w)  # Set named widget to dashboard
+        return group
+
+    def update_widgets(self):
+        """ Set values of dashboard widgets """
+        cl = app.vehicle['climate_state']
+        ve = app.vehicle['vehicle_state']
+        dr = app.vehicle['drive_state']
+        ch = app.vehicle['charge_state']
+        co = app.vehicle['vehicle_config']
+        # pylint: disable=E1101
+        # Climate state
+        self.outside_temp.text(app.vehicle.temp_units(cl['outside_temp']))
+        self.inside_temp.text(app.vehicle.temp_units(cl['inside_temp']))
+        self.driver_temp.text(app.vehicle.temp_units(cl['driver_temp_setting']))
+        self.passenger_temp.text(app.vehicle.temp_units(cl['passenger_temp_setting']))
+        self.is_climate_on.text(str(cl['is_climate_on']))
+        self.fan_status.text(cl['fan_status'])
+        self.driver_heater.text(cl['seat_heater_left'])
+        self.passenger_heater.text(cl['seat_heater_right'])
+        self.front_defroster.text(str(cl['is_front_defroster_on']))
+        self.rear_defroster.text(str(cl['is_rear_defroster_on']))
+        # Vehicle state
+        self.vehicle_name.text(ve['vehicle_name'])
+        self.odometer.text(app.vehicle.dist_units(ve['odometer']))
+        self.car_version.text(ve['car_version'])
+        self.locked.text(str(ve['locked']))
+        door = {0: 'Closed', 1: 'Open'}
+        self.df.text(door.get(ve['df']))
+        self.pf.text(door.get(ve['pf']))
+        self.dr.text(door.get(ve['dr']))
+        self.pr.text(door.get(ve['pr']))
+        window = {0: 'Closed', 1: 'Venting', 2: 'Open'}
+        self.fd.text(window.get(ve.get('fd_window')))
+        self.fp.text(window.get(ve.get('fp_window')))
+        self.rd.text(window.get(ve.get('rd_window')))
+        self.rp.text(window.get(ve.get('rp_window')))
+        self.ft.text(door.get(ve['ft']))
+        self.rt.text(door.get(ve['rt']))
+        self.remote_start.text(str(ve['remote_start']))
+        self.user_present.text(str(ve['is_user_present']))
+        self.speed_limit.text(str(ve['speed_limit_mode']['active']))
+        limit = ve['speed_limit_mode']['current_limit_mph']
+        self.current_limit.text(app.vehicle.dist_units(limit, True))
+        self.speed_limit_pin.text(str(ve['speed_limit_mode']['pin_code_set']))
+        self.sentry_mode.text(str(ve.get('sentry_mode')))
+        self.valet_mode.text(str(ve['valet_mode']))
+        self.valet_pin.text(str(not 'valet_pin_needed' in ve))
+        self.tmps_fl.text(ve.get('tpms_pressure_fl'))
+        self.tmps_fr.text(ve.get('tpms_pressure_fr'))
+        self.tmps_rl.text(ve.get('tpms_pressure_rl'))
+        self.tmps_rr.text(ve.get('tpms_pressure_rr'))
+        status = ve['software_update']['status'] or 'unavailable'
+        wt = ve['software_update'].get('warning_time_remaining_ms', 0) / 1000
+        status += ' in {:02.0f}:{:02.0f}'.format(*divmod(wt, 60)) if wt else ''
+        self.sw_update.text(status.capitalize())
+        sueds = divmod(ve['software_update']['expected_duration_sec'] / 60, 60)
+        self.sw_duration.text('{:02.0f}:{:02.0f}'.format(*sueds))
+        self.update_ver.text(ve['software_update'].get('version') or 'None')
+        self.inst_perc.text(ve['software_update'].get('install_perc') or 'None')
+        # Drive state
+        power = 0 if dr['power'] is None else dr['power']
+        self.power.text('%d kW' % power)
+        speed = 0 if dr['speed'] is None else dr['speed']
+        self.speed.text(app.vehicle.dist_units(speed, True))
+        self.shift_state.text(str(dr['shift_state']))
+        self.heading.text(self._heading_to_str(dr['heading']))
+        self.gps.text(app.update_thread.location)
+        # Charging state
+        self.charging_state.text(ch['charging_state'])
+        ttfc = divmod(ch['time_to_full_charge'] * 60, 60)
+        self.time_to_full.text('{:02.0f}:{:02.0f}'.format(*ttfc))
+        volt = 0 if ch['charger_voltage'] is None else ch['charger_voltage']
+        self.charger_voltage.text('%d V' % volt)
+        self.charger_request.text('%d A' % ch['charge_current_request'])
+        ph = '3 x ' if ch['charger_phases'] == 2 else ''
+        amps = 0 if ch['charger_actual_current'] is None else ch['charger_actual_current']
+        self.charger_current.text('%s%d A' % (ph, amps))
+        charger_power = 0 if ch['charger_power'] is None else ch['charger_power']
+        self.charger_power.text('%d kW' % charger_power)
+        if ch['usable_battery_level'] < ch['battery_level']:
+            usable = ' (%d %% usable)' % ch['usable_battery_level']
+        else:
+            usable = ''
+        self.battery_level.text('%d %%%s' % (ch['battery_level'], usable))
+        self.charge_rate.text(app.vehicle.dist_units(ch['charge_rate'], True))
+        self.battery_range.text(app.vehicle.dist_units(ch['battery_range']))
+        self.energy_added.text('%.1f kWh' % ch['charge_energy_added'])
+        self.range_added.text(app.vehicle.dist_units(ch['charge_miles_added_rated']))
+        self.charge_limit_soc.text('%d %%' % ch['charge_limit_soc'])
+        self.est_battery_range.text(app.vehicle.dist_units(ch['est_battery_range']))
+        self.charge_port_door.text(str(ch['charge_port_door_open']))
+        self.charge_port_latch.text(str(ch['charge_port_latch']))
+        self.fast_charger.text(str(ch['fast_charger_present']))
+        self.trip_charging.text(str(ch['trip_charging']))
+        self.charging_pending.text(str(ch['scheduled_charging_pending']))
+        if ch['scheduled_charging_start_time']:
+            st = time.localtime(ch['scheduled_charging_start_time'])
+            self.charging_start.text(time.strftime('%X', st))
+        else:
+            self.charging_start.text(None)
+        self.scheduled_charging.text(ch.get('scheduled_charging_mode'))
+        if ch.get('scheduled_departure_time'):
+            dt = time.localtime(ch['scheduled_departure_time'])
+            self.departure_time.text(time.strftime('%X', dt))
+        else:
+            self.departure_time.text(None)
+        self.off_peak_charge.text(str(ch.get('off_peak_charging_enabled')))
+        self.off_peak_times.text(ch.get('off_peak_charging_times'))
+        if 'off_peak_hours_end_time' in ch:
+            ophet = divmod(ch['off_peak_hours_end_time'], 60)
+            self.off_peak_end_time.text('{:02.0f}:{:02.0f}'.format(*ophet))
+        else:
+            self.off_peak_end_time.text(None)
+        self.preconditioning.text(str(ch.get('preconditioning_enabled')))
+        self.preconditioning_times.text(ch.get('preconditioning_times'))
+        # Vehicle config
+        self.car_type.text(co['car_type'])
+        self.trim_badging.text(co.get('trim_badging'))
+        self.air_suspension.text(str(co['has_air_suspension']))
+        self.exterior_color.text(co['exterior_color'])
+        self.wheel_type.text(co['wheel_type'])
+        self.spoiler_type.text(co['spoiler_type'])
+        self.roof_color.text(co['roof_color'])
+        self.charge_port_type.text(co['charge_port_type'])
+
+    @staticmethod
+    def _heading_to_str(deg):
+        """ Convert heading in degrees to a direction string """
+        return ['NNE', 'NE', 'ENE', 'E', 'ESE', 'SE', 'SSE',
+                'S', 'SSW', 'SW', 'WSW', 'W', 'WNW', 'NW',
+                'NNW', 'N'][int(abs((deg - 11.25) % 360) / 22.5)]
+
+def show_webview(url):
+    """ Shows the SSO page in a webview and returns the redirected URL """
+    result = ['']
+    window = webview.create_window('Login', url)
+    def on_loaded():
+        result[0] = window.get_current_url()
+        if 'void/callback' in result[0].split('?')[0]:
+            window.destroy()
+    window.loaded += on_loaded
+    webview.start()  # Blocks the main thread until webview is closed
+    return result[0]
+
+class App(Tk):
+    """ Main application class """
+
+    def __init__(self, **kwargs):
+        Tk.__init__(self, **kwargs)
+        self.title('Tesla')
+        self.protocol('WM_DELETE_WINDOW', self.save_and_quit)
+        # Add menu bar
+        menu = Menu(self)
+        app_menu = Menu(menu, tearoff=0)
+        app_menu.add_command(label='Login', command=self.login)
+        app_menu.add_command(label='Logout', command=self.logout)
+        app_menu.add_separator()
+        app_menu.add_command(label='Exit', command=self.save_and_quit)
+        menu.add_cascade(label='App', menu=app_menu)
+        self.vehicle_menu = Menu(menu, tearoff=0)
+        self.vehicle_menu.add_command(label='Show option codes', state=DISABLED,
+                                      command=self.option_codes)
+        self.vehicle_menu.add_command(label='Decode VIN', state=DISABLED,
+                                      command=self.decode_vin)
+        self.vehicle_menu.add_command(label='Charge history', state=DISABLED,
+                                      command=self.charge_history)
+        self.vehicle_menu.add_separator()
+        menu.add_cascade(label='Vehicle', menu=self.vehicle_menu)
+        self.cmd_menu = Menu(menu, tearoff=0)
+        self.cmd_menu.add_command(label='Wake up', state=DISABLED,
+                                  command=self.wake_up)
+        self.cmd_menu.add_command(label='Nearby charging sites', state=DISABLED,
+                                  command=self.charging_sites)
+        self.cmd_menu.add_command(self.add_cmd_args('HONK_HORN'))
+        self.cmd_menu.add_command(self.add_cmd_args('FLASH_LIGHTS'))
+        self.cmd_menu.add_command(label='Lock/unlock', state=DISABLED,
+                                  command=self.lock_unlock)
+        self.cmd_menu.add_command(label='Climate on/off', state=DISABLED,
+                                  command=self.climate_on_off)
+        self.cmd_menu.add_command(label='Set temperature', state=DISABLED,
+                                  command=self.set_temperature)
+        self.cmd_menu.add_command(label='Actuate frunk', state=DISABLED,
+                                  command=lambda: self.actuate_trunk('front'))
+        self.cmd_menu.add_command(label='Actuate trunk', state=DISABLED,
+                                  command=lambda: self.actuate_trunk('rear'))
+        self.cmd_menu.add_command(label='Remote start drive', state=DISABLED,
+                                  command=lambda: self.cmd('REMOTE_START'))
+        self.cmd_menu.add_command(label='Set charge limit', state=DISABLED,
+                                  command=self.set_charge_limit)
+        self.cmd_menu.add_command(label='Open/close charge port', state=DISABLED,
+                                  command=self.open_close_charge_port)
+        self.cmd_menu.add_command(label='Start/stop charge', state=DISABLED,
+                                  command=self.start_stop_charge)
+        self.cmd_menu.add_command(label='Seat heater request', state=DISABLED,
+                                  command=self.seat_heater)
+        self.cmd_menu.add_command(label='Control sun roof', state=DISABLED,
+                                  command=self.vent_close_sun_roof)
+        self.media_menu = Menu(menu, tearoff=0)
+        self.cmd_menu.add_cascade(label='Media', state=DISABLED,
+                                  menu=self.media_menu)
+        for endpoint in ['MEDIA_TOGGLE_PLAYBACK', 'MEDIA_NEXT_TRACK',
+                         'MEDIA_PREVIOUS_TRACK', 'MEDIA_NEXT_FAVORITE',
+                         'MEDIA_PREVIOUS_FAVORITE', 'MEDIA_VOLUME_UP',
+                         'MEDIA_VOLUME_DOWN']:
+            self.media_menu.add_command(self.add_cmd_args(endpoint))
+        self.cmd_menu.add_command(label='Schedule sw update', state=DISABLED,
+                                  command=self.schedule_sw_update)
+        self.cmd_menu.add_command(self.add_cmd_args('CANCEL_SOFTWARE_UPDATE'))
+        self.cmd_menu.add_command(label='Control windows', state=DISABLED,
+                                  command=self.window_control)
+        self.cmd_menu.add_command(label='Max defrost', state=DISABLED,
+                                  command=self.max_defrost)
+        self.cmd_menu.add_command(label='Set charge amps', state=DISABLED,
+                                  command=self.charging_amps)
+        self.cmd_menu.add_command(label='Scheduled charging', state=DISABLED,
+                                  command=self.scheduled_charging)
+        self.cmd_menu.add_command(label='Scheduled departure', state=DISABLED,
+                                  command=self.scheduled_departure)
+        menu.add_cascade(label='Command', menu=self.cmd_menu)
+        opt_menu = Menu(menu, tearoff=0)
+        self.auto_refresh = BooleanVar()
+        opt_menu.add_checkbutton(label='Auto refresh',
+                                 variable=self.auto_refresh,
+                                 command=self.update_dashboard)
+        self.debug = BooleanVar()
+        opt_menu.add_checkbutton(label='Console debugging', variable=self.debug,
+                                 command=self.apply_settings)
+        self.verify = BooleanVar()
+        self.verify.set(1)
+        opt_menu.add_checkbutton(label='Verify SSL', variable=self.verify,
+                                 command=self.apply_settings)
+        opt_menu.add_command(label='Set proxy URL', command=self.set_proxy)
+        opt_menu.add_command(label='Set SSO base URL', command=self.set_sso_url)
+        web_menu = Menu(menu, tearoff=0)
+        opt_menu.add_cascade(label='Web browser', menu=web_menu,
+                             state=NORMAL if webdriver else DISABLED)
+        self.browser = IntVar(0)
+        web_menu.add_radiobutton(label='Chrome', value=0, variable=self.browser)
+        web_menu.add_radiobutton(label='Opera', value=1, variable=self.browser)
+        if webdriver and hasattr(webdriver.edge, 'options'):
+            web_menu.add_radiobutton(label='Edge', value=2, variable=self.browser)
+        self.selenium = BooleanVar()
+        opt_menu.add_checkbutton(label='Use selenium', variable=self.selenium,
+                                 state=NORMAL if webdriver else DISABLED,
+                                 command=self.apply_settings)
+        menu.add_cascade(label='Options', menu=opt_menu)
+        help_menu = Menu(menu, tearoff=0)
+        help_menu.add_command(label='About', command=self.about)
+        menu.add_cascade(label='Help', menu=help_menu)
+        self.config(menu=menu)
+        self.update_scheduled = 0
+        # Add widgets
+        self.dashboard = Dashboard(self)
+        self.dashboard.pack(pady=5, fill=X)
+        self.status = StatusBar(self)
+        self.status.pack(side=BOTTOM, fill=X)
+        self.status.text('Not logged in')
+        # Read config
+        config = RawConfigParser()
+        self.email, self.proxy, self.sso_url = '', '', ''
+        try:
+            config.read('gui.ini')
+            self.email = config.get('app', 'email')
+            self.verify.set(config.get('app', 'verify'))
+            self.proxy = config.get('app', 'proxy')
+            self.sso_url = config.get('app', 'sso_url')
+            self.browser.set(config.get('app', 'browser'))
+            self.selenium.set(config.get('app', 'selenium'))
+            self.auto_refresh.set(config.get('display', 'auto_refresh'))
+            self.debug.set(config.get('display', 'debug'))
+        except (NoSectionError, NoOptionError, ParsingError):
+            pass
+        # Initialize logging
+        default_format = '%(asctime)s - %(name)s - %(levelname)s - %(message)s'
+        logging.basicConfig(format=default_format)
+        self.apply_settings()
+
+    def add_cmd_args(self, endpoint):
+        """ Return add_command arguments for given named endpoint """
+        return {'label': endpoint.capitalize().replace('_', ' '),
+                'state': DISABLED, 'command': lambda: self.cmd(endpoint)}
+
+    def custom_auth(self, url):
+        """ Automated or manual authentication """
+        # Use pywebview if available and selenium not selected
+        if webview and not self.selenium.get():
+            return pool.apply(show_webview, (url, ))  # Run in separate process
+        # Use selenium if available and selected
+        if webdriver and self.selenium.get():
+            options = [webdriver.chrome, webdriver.opera,
+                       webdriver.edge][self.browser.get()].options.Options()
+            options.add_argument('--disable-blink-features=AutomationControlled')
+            with [webdriver.Chrome, webdriver.Opera,
+                  webdriver.Edge][self.browser.get()](options=options) as browser:
+                browser.get(url)
+                wait = WebDriverWait(browser, 300)
+                wait.until(EC.url_contains('void/callback'))
+                return browser.current_url
+        # Fallback to manual authentication
+        webbrowser.open(url)
+        # Ask user for callback URL in new dialog
+        result = [None]
+        event = threading.Event()
+        def show_dialog():
+            """ Inner function to show dialog from main thread """
+            result[0] = askstring('Login', 'URL after authentication:')
+            event.set()  # Signal completion
+        self.after_idle(show_dialog)  # Start from main thread
+        event.wait()  # Block login thread until URL is entered
+        return result[0]
+
+    def login(self):
+        """ Display login dialog and start new thread to get vehicle list """
+        prompt = 'Email:' if (webdriver and self.selenium.get()) or \
+                 (webview and not self.selenium.get()) else 'Use browser' \
+                 ' to login.\nPage Not Found will be shown at success.\n\nEmail:'
+        result = askstring('Login', prompt, initialvalue=self.email)
+        if result:
+            self.email = result
+            self.status.text('Logging in...')
+            retry = teslapy.Retry(total=2,
+                                  status_forcelist=(500, 502, 503, 504))
+            tesla = teslapy.Tesla(self.email, authenticator=self.custom_auth,
+                                  verify=self.verify.get(), proxy=self.proxy,
+                                  retry=retry, sso_base_url=self.sso_url)
+            # Create and start login thread. Check thread status after 100 ms
+            self.login_thread = LoginThread(tesla)
+            self.login_thread.start()
+            self.after(100, self.process_login)
+
+    def process_login(self):
+        """ Waits for thread to finish and updates vehicle menu """
+        if self.login_thread.is_alive():
+            # Check again after 100 ms
+            self.after(100, self.process_login)
+        elif self.login_thread.exception:
+            self.status.text(self.login_thread.exception)
+        else:
+            # Remove vehicles from menu
+            self.vehicle_menu.delete(4, END)
+            # Add to menu and select first vehicle
+            self.selected = IntVar(value=0)
+            for i, vehicle in enumerate(self.login_thread.vehicles):
+                label = '%s (%s)' % (vehicle['display_name'], vehicle['vin'])
+                self.vehicle_menu.add_radiobutton(label=label, value=i,
+                                                  variable=self.selected,
+                                                  command=self.select)
+            if self.login_thread.vehicles:
+                # Enable show option codes and wake up command
+                for i in range(0, 3):
+                    self.vehicle_menu.entryconfig(i, state=NORMAL)
+                self.cmd_menu.entryconfig(0, state=NORMAL)
+                self.select()
+            else:
+                self.status.text('No vehicles')
+
+    def logout(self):
+        """ Sign out and redraw dashboard """
+        if not hasattr(self, 'login_thread'):
+            return
+        # Use pywebview if available and selenium not selected
+        if webview and not self.selenium.get():
+            # Run in separate process
+            pool.apply(show_webview, (self.login_thread.tesla.logout(), ))
+        # Do not sign out if selenium is available and selected
+        self.login_thread.tesla.logout(not (webdriver and self.selenium.get()))
+        if hasattr(self, 'vehicle'):
+            del self.vehicle
+        # Redraw dashboard
+        self.dashboard.pack_forget()
+        self.dashboard = Dashboard(self)
+        self.dashboard.pack(pady=5, fill=X)
+        # Remove vehicles from menu
+        self.vehicle_menu.delete(4, END)
+        # Disable commands
+        for i in range(0, 3):
+            self.vehicle_menu.entryconfig(i, state=DISABLED)
+        for i in range(0, self.cmd_menu.index(END) + 1):
+            self.cmd_menu.entryconfig(i, state=DISABLED)
+        for i in range(0, self.media_menu.index(END) + 1):
+            self.media_menu.entryconfig(i, state=DISABLED)
+        self.status.text('Not logged in')
+
+    def select(self):
+        """ Select vehicle and start new thread to get vehicle image """
+        self.vehicle = self.login_thread.vehicles[self.selected.get()]
+        # Create and start image thread. Check thread status after 100 ms
+        self.image_thread = ImageThread(self.vehicle)
+        self.image_thread.start()
+        self.after(100, self.process_select)
+        # Create and start service thread. Check thread status after 100 ms
+        self.service_thread = ServiceThread(self.vehicle)
+        self.service_thread.start()
+        self.after(100, self.process_service)
+        # Start status thread only once
+        if not hasattr(self, 'status_thread'):
+            self.update_status()
+        self.update_dashboard()
+
+    def process_select(self):
+        """ Waits for thread to finish and displays vehicle image """
+        if self.image_thread.is_alive():
+            # Check again after 100 ms
+            self.after(100, self.process_select)
+        elif self.image_thread.exception:
+            # Handle errors
+            self.status.text(self.image_thread.exception)
+        else:
+            # Display vehicle image
+            self.dashboard.vehicle_image.config(image=self.image_thread.photo)
+
+    def process_service(self):
+        """ Waits for thread to finish and displays service data """
+        if self.service_thread.is_alive():
+            # Check again after 100 ms
+            self.after(100, self.process_service)
+        elif self.service_thread.exception:
+            # Handle errors
+            self.status.text(self.service_thread.exception)
+        else:
+            # Display service data
+            nat = self.service_thread.data.get('next_appt_timestamp')
+            # pylint: disable=E1101
+            self.dashboard.next_appt.text(nat)
+
+    def show_status(self):
+        """ Display vehicle state """
+        self.status.text('%s is %s' % (self.vehicle['display_name'],
+                                       self.vehicle['state']))
+        self.dashboard.in_service.text(str(self.vehicle['in_service']))
+        # Enable/disable commands
+        state = NORMAL if self.vehicle['state'] == 'online' else DISABLED
+        for i in range(1, self.cmd_menu.index(END) + 1):
+            if self.cmd_menu.entrycget(i, 'state') != state:
+                self.cmd_menu.entryconfig(i, state=state)
+        for i in range(0, self.media_menu.index(END) + 1):
+            if self.media_menu.entrycget(i, 'state') != state:
+                self.media_menu.entryconfig(i, state=state)
+
+    def update_status(self):
+        """ Creates a new thread to get vehicle summary """
+        self.status_thread = StatusThread(self.vehicle)
+        # Don't start if auto refresh is enabled
+        if not self.auto_refresh.get() or self.vehicle['state'] != 'online':
+            self.status_thread.start()
+        self.after(100, self.process_status)
+
+    def process_status(self):
+        """ Waits for thread to finish and updates status """
+        if self.status_thread.is_alive():
+            self.after(100, self.process_status)
+        else:
+            # Increase status polling rate if vehicle is online
+            delay = 60000 if self.vehicle['state'] == 'online' else 240000
+            # Run thread again and show status
+            self.after(delay, self.update_status)
+            if self.status_thread.exception:
+                self.status.text(self.status_thread.exception)
+            else:
+                self.show_status()
+
+    def update_dashboard(self, scheduled=False):
+        """ Create new thread to get vehicle data """
+        if scheduled:
+            self.update_scheduled = False
+        if hasattr(self, 'vehicle') and self.vehicle['state'] != 'online':
+            return
+        # pylint: disable=E0203
+        if hasattr(self, 'update_thread') and self.update_thread.is_alive():
+            return
+        if hasattr(self, 'vehicle') and not self.update_scheduled:
+            self.show_status()
+            self.update_thread = UpdateThread(self.vehicle)
+            self.update_thread.start()
+            self.after(100, self.process_update_dashboard)
+
+    def process_update_dashboard(self):
+        """ Waits for thread to finish and updates dashboard data """
+        if self.update_thread.is_alive():
+            self.after(100, self.process_update_dashboard)
+            return
+        try:
+            delay = 4000  # Default update polling rate
+            if self.update_thread.exception:
+                self.status.text(self.update_thread.exception)
+                self.status.indicator('red')
+            else:
+                timestamp_ms = self.vehicle['vehicle_state']['timestamp']
+                self.status.status(time.ctime(timestamp_ms / 1000))
+                self.status.indicator('green')
+                self.dashboard.update_widgets()
+                # Increase polling rate if charging or user present
+                if (self.vehicle['charge_state']['charging_state'] == 'Charging'
+                        or self.vehicle['vehicle_state']['is_user_present']):
+                    delay = 1000
+            # Run again if auto refresh is on and fail threshold is not exceeded
+            if self.auto_refresh.get() and self.update_thread.fail_cnt < 10:
+                self.after(delay, self.update_dashboard, True)
+                self.update_scheduled = True
+            else:
+                self.auto_refresh.set(FALSE)
+                self.status.indicator(None)
+        except Exception as e:
+            # On error turn off auto refresh and re-raise
+            import sys
+            self.status.text('{}: {}'.format(*sys.exc_info()[:2]))
+            self.auto_refresh.set(FALSE)
+            self.status.indicator(None)
+            raise
+
+    def wake_up(self):
+        """ Creates a new thread to wake up vehicle """
+        self.status.text('Please wait...')
+        self.wake_up_thread = WakeUpThread(self.vehicle)
+        self.wake_up_thread.start()
+        self.after(100, self.process_wake_up)
+        # Disable wake up command
+        self.cmd_menu.entryconfig(0, state=DISABLED)
+
+    def process_wake_up(self):
+        """ Waits for thread to finish and updates widgets """
+        if self.wake_up_thread.is_alive():
+            self.after(100, self.process_wake_up)
+        elif self.wake_up_thread.exception:
+            self.status.text(self.wake_up_thread.exception)
+            self.cmd_menu.entryconfig(0, state=NORMAL)
+        else:
+            # Enable wake up command and start update thread
+            self.cmd_menu.entryconfig(0, state=NORMAL)
+            self.update_dashboard()
+
+    def about(self):
+        """ Show about dialog """
+        LabelGridDialog(self, 'About',
+                        [{'text': 'Tesla Owner API Python GUI by Tim Dorssers'},
+                         {'text': 'Tcl/Tk toolkit version %s' % TkVersion}])
+
+    def option_codes(self):
+        """ Show vehicle option codes in a dialog """
+        table = []
+        for i, item in enumerate(self.vehicle.option_code_list()):
+            table.append(dict(text=item, row=i // 2, column=i % 2, sticky=W))
+        LabelGridDialog(self, 'Option codes', table)
+
+    def decode_vin(self):
+        """ Show decoded vin in a dialog """
+        table = []
+        for i, item in enumerate(self.vehicle.decode_vin().items()):
+            table.append(dict(text=item[0] + ':', row=i, sticky=E))
+            table.append(dict(text=item[1], row=i, column=1, sticky=W))
+        LabelGridDialog(self, 'Decode VIN', table)
+
+    def charging_sites(self):
+        """ Creates a new thread to get nearby charging sites """
+        self.status.text('Please wait...')
+        self.nearby_sites_thread = NearbySitesThread(self.vehicle)
+        self.nearby_sites_thread.start()
+        self.after(100, self.process_charging_sites)
+
+    def process_charging_sites(self):
+        """ Waits for thread to finish and displays sites in a dialog box """
+        if self.nearby_sites_thread.is_alive():
+            self.after(100, self.process_charging_sites)
+        elif self.nearby_sites_thread.exception:
+            self.status.text(self.nearby_sites_thread.exception)
+        else:
+            self.show_status()
+            # Prepare list of label and grid attributes for table view
+            table = [dict(text='Destination Charging:', columnspan=2)]
+            r = 1
+            for site in self.nearby_sites_thread.sites['destination_charging']:
+                table.append(dict(text=site['name'], row=r, sticky=W))
+                dist = self.vehicle.dist_units(site['distance_miles'])
+                table.append(dict(text=dist, row=r, column=1, sticky=W))
+                r += 1
+            table.append(dict(text='Superchargers:', row=r, columnspan=2))
+            r += 1
+            for site in self.nearby_sites_thread.sites['superchargers']:
+                table.append(dict(text=site['name'], row=r, sticky=W))
+                dist = self.vehicle.dist_units(site['distance_miles'])
+                table.append(dict(text=dist, row=r, column=1, sticky=W))
+                text = '%d/%d free stalls' % (site['available_stalls'],
+                                              site['total_stalls'])
+                table.append(dict(text=text, row=r, column=2, sticky=W))
+                r += 1
+            LabelGridDialog(self, 'Nearby Charging Sites', table)
+
+    def charge_history(self):
+        """ Creates a new thread to get charging history """
+        self.status.text('Please wait...')
+        self.charge_history_thread = ChargeHistoryThread(self.vehicle)
+        self.charge_history_thread.start()
+        self.after(100, self.process_charge_history)
+        
+    def process_charge_history(self):
+        """ Waits for thread to finish and displays history in a dialog box """
+        if self.charge_history_thread.is_alive():
+            self.after(100, self.process_charge_history)
+        elif self.charge_history_thread.exception:
+            self.status.text(self.charge_history_thread.exception)
+        else:
+            self.show_status()
+            ChargeHistoryDialog(self, self.charge_history_thread.result)
+
+    def cmd(self, name, **kwargs):
+        """ Creates a new thread to command vehicle """
+        self.status.text('Please wait...')
+        self.command_thread = CommandThread(self.vehicle, name, **kwargs)
+        self.command_thread.start()
+        self.after(100, self.process_cmd)
+
+    def process_cmd(self):
+        """ Waits for thread to finish and update widgets """
+        if self.command_thread.is_alive():
+            self.after(100, self.process_cmd)
+        elif self.command_thread.exception:
+            self.status.text(self.command_thread.exception)
+        else:
+            # Update dashboard after 1 second if auto refresh is disabled
+            if not self.auto_refresh.get():
+                self.after(1000, self.update_dashboard)
+
+    def lock_unlock(self):
+        """ Lock or unlock vehicle """
+        if self.vehicle['vehicle_state']['locked']:
+            self.cmd('UNLOCK')
+        else:
+            self.cmd('LOCK')
+
+    def climate_on_off(self):
+        """ Turn climate control on or off """
+        if self.vehicle['climate_state']['is_climate_on']:
+            self.cmd('CLIMATE_OFF')
+        else:
+            self.cmd('CLIMATE_ON')
+
+    def set_temperature(self):
+        """ Set climate control temperature """
+        # Get user input using a simple dialog box
+        temp = askfloat('Set', 'Temperature')
+        if temp:
+            self.cmd('CHANGE_CLIMATE_TEMPERATURE_SETTING', driver_temp=temp,
+                     passenger_temp=temp)
+
+    def actuate_trunk(self, which_trunk):
+        """ Actuate trunk or frunk """
+        self.cmd('ACTUATE_TRUNK', which_trunk=which_trunk)
+
+    def set_charge_limit(self):
+        """ Set charging limit """
+        limit = askinteger('Set', 'Charge Limit')
+        if limit:
+            self.cmd('CHANGE_CHARGE_LIMIT', percent=limit)
+
+    def open_close_charge_port(self):
+        """ Open, unlock or close charging port """
+        if (self.vehicle['charge_state']['charge_port_door_open'] and
+                self.vehicle['charge_state']['charge_port_latch'] != 'Engaged'):
+            self.cmd('CHARGE_PORT_DOOR_CLOSE')
+        else:
+            self.cmd('CHARGE_PORT_DOOR_OPEN')
+
+    def start_stop_charge(self):
+        """ Start or stop vehicle charging """
+        if self.vehicle['charge_state']['charging_state'].lower() == 'charging':
+            self.cmd('STOP_CHARGE')
+        else:
+            self.cmd('START_CHARGE')
+
+    def seat_heater(self):
+        """ Ask user which seat to heat """
+        dlg = SeatHeaterDialog(self)
+        if dlg.result:
+            self.cmd('REMOTE_SEAT_HEATER_REQUEST', heater=dlg.result[0],
+                     level=dlg.result[1])
+
+    def vent_close_sun_roof(self):
+        """ Ask user to vent or close the sun roof """
+        dlg = ControlDialog(self, 'Sun Roof')
+        if dlg.result:
+            self.cmd('CHANGE_SUNROOF_STATE', state=dlg.result)
+
+    def schedule_sw_update(self):
+        """ Start software upgrade in two minutes """
+        self.cmd('SCHEDULE_SOFTWARE_UPDATE', offset_sec=120)
+
+    def window_control(self):
+        """ Ask user to vent or close windows """
+        dlg = ControlDialog(self, 'Windows')
+        if dlg.result:
+            self.cmd('WINDOW_CONTROL', command=dlg.result, lat=0, lon=0)
+
+    def max_defrost(self):
+        """ Set max defrost mode """
+        try:
+            if self.vehicle['climate_state']['defrost_mode']:
+                self.cmd('MAX_DEFROST', on=False)
+            else:
+                self.cmd('MAX_DEFROST', on=True)
+        except KeyError:
+            pass
+
+    def charging_amps(self):
+        """ Set charging amps """
+        # Get user input using a simple dialog box
+        temp = askinteger('Set', 'Amperage')
+        if temp:
+            self.cmd('CHARGING_AMPS', charging_amps=temp)
+
+    def scheduled_charging(self):
+        """ Set scheduled charging """
+        dlg = ChargingDialog(self)
+        if dlg.result:
+            self.cmd('SCHEDULED_CHARGING', **dlg.result)
+
+    def scheduled_departure(self):
+        """ Set scheduled departure """
+        dlg = DepartureDialog(self)
+        if dlg.result:
+            self.cmd('SCHEDULED_DEPARTURE', **dlg.result)
+
+    def apply_settings(self):
+        """ Set logging level and SSL context """
+        level = logging.DEBUG if self.debug.get() else logging.WARNING
+        logging.getLogger().setLevel(level)
+        # Set Nominatim SSL verify
+        if self.verify.get():
+            geopy.geocoders.options.default_ssl_context = None
+        else:
+            ctx = ssl.create_default_context()
+            ctx.check_hostname = False
+            ctx.verify_mode = ssl.CERT_NONE
+            geopy.geocoders.options.default_ssl_context = ctx
+
+    def set_proxy(self):
+        """ Set proxy server URL """
+        temp = askstring('Set', 'Proxy URL', initialvalue=self.proxy)
+        self.proxy = '' if temp is None else temp
+
+    def set_sso_url(self):
+        """ Set SSO service base URL """
+        temp = askstring('Set', 'SSO service base URL', initialvalue=self.sso_url)
+        self.sso_url = '' if temp is None else temp
+
+    def save_and_quit(self):
+        """ Save settings to file and quit app """
+        config = RawConfigParser()
+        config.add_section('app')
+        config.add_section('display')
+        try:
+            config.set('app', 'email', self.email)
+            config.set('app', 'proxy', self.proxy)
+            config.set('app', 'verify', self.verify.get())
+            config.set('app', 'sso_url', self.sso_url)
+            config.set('app', 'browser', self.browser.get())
+            config.set('app', 'selenium', self.selenium.get())
+            config.set('display', 'auto_refresh', self.auto_refresh.get())
+            config.set('display', 'debug', self.debug.get())
+            with open('gui.ini', 'w') as configfile:
+                config.write(configfile)
+        except (IOError, AttributeError):
+            pass
+        finally:
+            self.quit()
+
+class UpdateThread(threading.Thread):
+    """ Retrieves vehicle data and looks up address if coordinates change """
+
+    _coords = None
+    location = None
+    fail_cnt = 0
+
+    def __init__(self, vehicle):
+        threading.Thread.__init__(self)
+        self.vehicle = vehicle
+        self.exception = None
+
+    def run(self):
+        try:
+            self.vehicle.get_vehicle_data()
+        except (teslapy.RequestException, ValueError) as e:
+            # Detect if vehicle went to sleep
+            try:
+                self.vehicle.get_vehicle_summary()
+            except (teslapy.RequestException, ValueError) as e:
+                pass
+            UpdateThread.fail_cnt += 1  # Increase for consecutive errors
+            self.exception = e
+        else:
+            coords = '%s, %s' % (self.vehicle['drive_state']['latitude'],
+                                 self.vehicle['drive_state']['longitude'])
+            # Have coordinates changed over previous instance?
+            if self._coords != coords:
+                UpdateThread._coords = coords
+                # Fallback to coordinates if lookup fails
+                self.location = coords
+                try:
+                    # Lookup address at coordinates
+                    osm = Nominatim(user_agent='TeslaPy',
+                                    proxies=self.vehicle.tesla.proxies)
+                    self.location = osm.reverse(coords).address
+                except (GeocoderTimedOut, GeocoderUnavailable):
+                    UpdateThread._coords = None  # Force lookup
+                except GeopyError as e:
+                    UpdateThread._coords = None
+                    UpdateThread.fail_cnt += 1
+                    self.exception = e
+                finally:
+                    UpdateThread.location = self.location  # Save location
+            UpdateThread.fail_cnt = 0
+
+class WakeUpThread(threading.Thread):
+    """ Wake vehicle up """
+
+    def __init__(self, vehicle):
+        threading.Thread.__init__(self)
+        self.vehicle = vehicle
+        self.exception = None
+
+    def run(self):
+        try:
+            self.vehicle.sync_wake_up()
+        except (teslapy.VehicleError, teslapy.RequestException) as e:
+            self.exception = e
+
+class ImageThread(threading.Thread):
+    """ Compose vehicle image """
+
+    def __init__(self, vehicle):
+        threading.Thread.__init__(self)
+        self.vehicle = vehicle
+        self.exception = None
+        self.photo = None
+
+    def run(self):
+        try:
+            response = self.vehicle.compose_image(size=300)
+        except teslapy.RequestException as e:
+            self.exception = e
+        else:
+            # Tk 8.6 has native PNG support, older Tk require PIL
+            try:
+                import base64
+                self.photo = PhotoImage(data=base64.b64encode(response))
+            except TclError:
+                from PIL import Image, ImageTk
+                import io
+                self.photo = ImageTk.PhotoImage(Image.open(io.BytesIO(response)))
+
+class LoginThread(threading.Thread):
+    """ Authenticate and retrieve vehicle list """
+
+    def __init__(self, tesla):
+        threading.Thread.__init__(self)
+        self.tesla = tesla
+        self.exception = None
+        self.vehicles = []
+
+    def run(self):
+        try:
+            self.tesla.fetch_token()
+            self.vehicles = self.tesla.vehicle_list()
+        except Exception as e:
+            self.exception = str(e).replace('\n', '')
+
+class StatusThread(threading.Thread):
+    """ Retrieve vehicle status summary """
+
+    def __init__(self, vehicle):
+        threading.Thread.__init__(self)
+        self.vehicle = vehicle
+        self.exception = None
+
+    def run(self):
+        try:
+            self.vehicle.get_vehicle_summary()
+        except (teslapy.RequestException, ValueError) as e:
+            self.exception = e
+
+class CommandThread(threading.Thread):
+    """ Send vehicle command """
+
+    def __init__(self, vehicle, name, **kwargs):
+        threading.Thread.__init__(self)
+        self.vehicle = vehicle
+        self.name = name
+        self.data = kwargs
+        self.exception = None
+
+    def run(self):
+        try:
+            self.vehicle.command(self.name, **self.data)
+        except (teslapy.VehicleError, teslapy.RequestException, ValueError) as e:
+            self.exception = e
+
+class NearbySitesThread(threading.Thread):
+    """ Retrieve nearby charging sites """
+
+    def __init__(self, vehicle):
+        threading.Thread.__init__(self)
+        self.vehicle = vehicle
+        self.exception = None
+        self.sites = None
+
+    def run(self):
+        try:
+            self.sites = self.vehicle.get_nearby_charging_sites()
+        except (teslapy.RequestException, ValueError) as e:
+            self.exception = e
+
+class ServiceThread(threading.Thread):
+    """ Retrieve next service appointment """
+
+    def __init__(self, vehicle):
+        threading.Thread.__init__(self)
+        self.vehicle = vehicle
+        self.exception = None
+        self.data = None
+
+    def run(self):
+        try:
+            self.data = self.vehicle.get_service_scheduling_data()
+        except (teslapy.RequestException, ValueError) as e:
+            self.exception = e
+
+class ChargeHistoryThread(threading.Thread):
+    """ Retrieve charging history """
+
+    def __init__(self, vehicle):
+        threading.Thread.__init__(self)
+        self.vehicle = vehicle
+        self.exception = None
+        self.result = None
+
+    def run(self):
+        try:
+            self.result = self.vehicle.get_charge_history()
+        except (teslapy.RequestException, ValueError) as e:
+            self.exception = e
+
+if __name__ == "__main__":
+    pool = multiprocessing.Pool(1)
+    app = App()
+    app.mainloop()
+    app.destroy()